--- conflicted
+++ resolved
@@ -2075,7 +2075,6 @@
 </script>
 
 <script>
-<<<<<<< HEAD
   // Store config in window object so it's accessible to other scripts
   window.chatConfig = {
     agentId:'a93ef199-3f74-4ab0-ac62-6284526d33d0',
@@ -2112,20 +2111,6 @@
 </script>
 
 
-=======
-	// Store config in window object so it's accessible to other scripts
-	window.chatConfig = {agentId:'a93ef199-3f74-4ab0-ac62-6284526d33d0', widgetDomain: 'https://flowon.ai/textwidget',
-	  // iframeDomain: 'https://68249e8a.flowonchatwidget.pages.dev/' 
-	  };
-	const scriptEl = document.createElement('script');
-  //   scriptEl.src = 'https://68249e8a.flowonchatwidget.pages.dev/iframeChat_text.min.js';
-	scriptEl.src = "https://internally-wise-spaniel.eu.ngrok.io/chat/iframeChat_text.js"
-	document.body.appendChild(scriptEl);  
-	scriptEl.onload = function() {
-	  new TextChatWidget(window.chatConfig);
-	};
-  </script>
->>>>>>> 5586367e
 </body>
 
 <script>
