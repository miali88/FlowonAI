--- conflicted
+++ resolved
@@ -122,15 +122,9 @@
           crossorigin="anonymous"
         ></iframe>
       </div>
-<<<<<<< HEAD
-      <div class="chat-widget-button">
-        <div class="chat-widget-icon chat">
-          <img src="./live-chat.png" alt="Live Chat">
-=======
       <div class="text-chat-widget-button">
         <div class="text-chat-widget-icon chat">
           <img src="${this.config.iframeDomain}/live-chat.png" alt="Live Chat">
->>>>>>> e220b01f
         </div>
         <div class="text-chat-widget-icon arrow">
           <svg width="32" height="32" viewBox="0 0 24 24" fill="none" xmlns="http://www.w3.org/2000/svg">
