--- conflicted
+++ resolved
@@ -185,15 +185,6 @@
                     
                     asyncio.create_task(handle_transfer())
 
-<<<<<<< HEAD
-        @agent.on("user_started_speaking")
-        def on_user_started_speaking(user_transcription: str):
-            print(f"User started speaking: {user_transcription}")
-
-        @agent.on("user_stopped_speaking")
-        def on_user_stopped_speaking():
-            print("User stopped speaking")
-=======
         # @agent.on("user_started_speaking")
         # def on_user_started_speaking(user_transcription: str = None):
         #     if user_transcription:
@@ -219,7 +210,6 @@
 
 
 
->>>>>>> d3c81523
 
         # """ EVENT HANDLERS FOR AGENT """     
         @ctx.room.on('participant_connected')
