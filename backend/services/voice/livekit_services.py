import os
import uuid
import asyncio
import logging
import re
from asyncio import Lock
from dotenv import load_dotenv
from typing import Union, AsyncIterable, AsyncGenerator, Optional, Dict, Any, Tuple

from fastapi import HTTPException, BackgroundTasks
from livekit import api
from livekit.agents.voice_assistant import VoiceAssistant
from livekit.agents import llm, JobContext
from livekit.api import (
    LiveKitAPI,
    CreateRoomRequest,
    ListRoomsRequest,
    ListParticipantsRequest
)
from livekit.plugins import cartesia, deepgram, openai, silero, elevenlabs
from supabase import create_client, Client

from app.core.config import settings
from services.voice.tool_use import AgentFunctions

load_dotenv()

supabase: Client = create_client(
    settings.SUPABASE_URL,
    settings.SUPABASE_SERVICE_ROLE_KEY
)

room_locks = {}
logger = logging.getLogger(__name__)


async def create_livekit_api() -> LiveKitAPI:
    return LiveKitAPI(
        url=os.getenv("LIVEKIT_URL"),
        api_key=os.getenv("LIVEKIT_API_KEY"),
        api_secret=os.getenv("LIVEKIT_API_SECRET")
    )


""" ROOM FUNCTIONS """


async def token_gen(
    agent_id: str,
    user_id: str,
    background_tasks: BackgroundTasks,
    medium: str = "voice"
) -> Tuple[str, str, str]:
    logger.info(
        f"Token generation requested for agent_id={agent_id}, user_id={user_id}"
    )

    if not agent_id or not user_id:
        logger.error("Missing required parameters: agent_id or user_id")
        raise HTTPException(status_code=400, detail="Missing agent_id or user_id")

    room_suffix = "_textbot" if medium == "textbot" else ""
    room_name = f"agent_{agent_id}_room_{user_id}_{uuid.uuid4()}{room_suffix}"
    logger.debug(f"Generated room name: {room_name}")

    if room_name not in room_locks:
        room_locks[room_name] = Lock()

    async with room_locks[room_name]:
        api_key = os.getenv("LIVEKIT_API_KEY")
        api_secret = os.getenv("LIVEKIT_API_SECRET")
        livekit_server_url = os.getenv("LIVEKIT_URL")

        if not api_key or not api_secret or not livekit_server_url:
            raise HTTPException(
                status_code=500,
                detail="LiveKit credentials not configured"
            )

        token = (
            api.AccessToken(api_key, api_secret)
            .with_identity(f"visitorId_{uuid.uuid4()}")
            .with_name(user_id)
            .with_grants(api.VideoGrants(
                room_join=True,
                room=room_name
            ))
        )

        await asyncio.sleep(1)
        await check_and_create_room(room_name, token.to_jwt(), agent_id)

        return token.to_jwt(), livekit_server_url, room_name


async def check_and_create_room(room_name: str, token: str, agent_id: str) -> None:
    logger.info(f"Checking room existence: {room_name}")
    try:
        livekit_api = await create_livekit_api()
        room_exists = await check_room_exists(livekit_api, room_name)

        if room_exists:
            logger.info(f"Room {room_name} already exists")
            await print_room_details(livekit_api, room_name, agent_id)
        else:
            logger.info(
                f"Room {room_name} doesn't exist, creating it and starting the agent"
            )
            await create_room(room_name, token, agent_id)

    except Exception as e:
        logger.error(
            f"Error checking/creating room {room_name}: {str(e)}",
            exc_info=True
        )
        raise HTTPException(status_code=500, detail="Error checking room existence")
    finally:
        await livekit_api.aclose()


async def check_room_exists(livekit_api: LiveKitAPI, room_name: str) -> bool:
    list_request = ListRoomsRequest()
    rooms_response = await livekit_api.room.list_rooms(list_request)
    return any(room.name == room_name for room in rooms_response.rooms)


async def print_room_details(livekit_api: LiveKitAPI, room_name: str, agent_id: str) -> None:
    list_request = ListRoomsRequest()
    rooms_response = await livekit_api.room.list_rooms(list_request)
    logger.info("Room exists. All rooms:")
    for room in rooms_response.rooms:
        logger.info(f"Room name: {room.name}, SID: {room.sid}")

    try:
        list_participants_request = ListParticipantsRequest(room=room_name)
        participants_response = await livekit_api.room.list_participants(
            list_participants_request
        )
        logger.info(f"\nParticipants in room '{room_name}':")
        for participant in participants_response.participants:
            logger.info(
                f"Participant: {participant.identity}, SID: {participant.sid}"
            )
    except api.twirp_client.TwirpError as e:
        if e.code == 'not_found' and 'room does not exist' in e.message:
            logger.warning(f"Room {room_name} not found when listing participants")
            token = (
                api.AccessToken(os.getenv("LIVEKIT_API_KEY"), os.getenv("LIVEKIT_API_SECRET"))
                .with_identity(f"agent_{agent_id}")
                .with_name(f"agent_{agent_id}")
                .with_grants(api.VideoGrants(
                    room_join=True,
                    room=room_name
                ))
            ).to_jwt()
            await create_room(room_name, token, agent_id)
        else:
            logger.error(f"Unexpected TwirpError: {e}")
            raise
    except Exception as e:
        logger.error(f"Error listing participants: {e}")
        raise


async def create_room(room_name: str, access_token: str, agent_id: str) -> None:
    try:
        logger.info(f"Starting create_agent_request for room: {room_name}")
        livekit_api = await create_livekit_api()

        create_request = CreateRoomRequest(
            name=room_name,
            empty_timeout=120,
            max_participants=2
        )
        room = await livekit_api.room.create_room(create_request)
        logger.info(f"Created room: {room.name} with SID: {room.sid}")

        logger.info("Room created, starting agent")
        await start_agent_request(access_token, agent_id, room_name)

    finally:
        await livekit_api.aclose()
        logger.info("livekit_api closed in create_room")


""" AGENT FUNCTIONS """


async def start_agent_request(access_token: str, agent_id: str, room_name: str) -> None:
    logger.info(f"Starting agent request for room: {room_name}")
    livekit_api = await create_livekit_api()
    try:
        room = await livekit_api.room.create_room(
            CreateRoomRequest(name=room_name)
        )
        logger.info(f"Room verified: {room.name} with SID: {room.sid}")

        logger.info("Initializing agent session")
        await maintain_agent_session(room_name, agent_id)

    except Exception as e:
        logger.error(f"Error in start_agent_request: {str(e)}", exc_info=True)
        raise
    finally:
        await livekit_api.aclose()
        logger.info("LiveKit API connection closed")


async def maintain_agent_session(room_name: str, agent_id: str) -> None:
    logger.info(f"Maintaining agent session for room: {room_name}")
    try:
        # Add session management logic here
        pass
    except Exception as e:
        logger.error(f"Session maintenance error: {str(e)}", exc_info=True)


lang_options = {
    "en-US": {
        "deepgram": "en-US",
        "cartesia": "en",
        "cartesia_model": "sonic-english"
    },
    "en-GB": {
        "deepgram": "en-GB",
        "cartesia": "en",
        "cartesia_model": "sonic-english"
    },
    "fr": {
        "deepgram": "fr",
        "cartesia": "fr",
        "cartesia_model": "sonic-multilingual"
    },
}


async def create_voice_assistant(
    agent_id: str,
    job_ctx: JobContext,
    call_type: str = "web"
) -> Tuple[VoiceAssistant, str]:
    logger.info(f"Creating voice assistant for agent_id: {agent_id}")
    try:
        agent = await get_agent(agent_id)
        if not agent:
            logger.error(f"Agent not found: {agent_id}")
            raise ValueError(f"Agent {agent_id} not found")
<<<<<<< HEAD

        logger.debug(f"Full agent configuration: {agent}")

        required_fields = [
            'language',
            'voice',
            'instructions',
            'openingLine',
            'voiceProvider'
        ]
=======
            
        # Log full agent configuration for debugging
        # logger.debug(f"Full agent configuration: {agent}")
        
        # Add validation for required agent fields with detailed logging
        required_fields = ['language', 'voice', 'instructions', 'openingLine', 'voiceProvider']
>>>>>>> f67a3a16
        missing_fields = [field for field in required_fields if not agent.get(field)]

        if missing_fields:
            error_msg = (
                f"Agent configuration missing required fields: "
                f"{', '.join(missing_fields)}"
            )
            logger.error(error_msg)
            logger.error(f"Current agent configuration: {agent}")
            raise ValueError(error_msg)

        logger.info("Creating voice assistant with configuration")
        fnc_ctx = None

        if call_type != "textbot":
            fnc_ctx = AgentFunctions(job_ctx)
            await fnc_ctx.initialize_functions()

        llm_instance = openai.LLM(
            model="gpt-4o",
            temperature=0.4
        )

        logger.info(f"Voice ID: {agent['voice']}")
        if agent.get('voiceProvider') == 'elevenlabs':
            tts_instance = elevenlabs.TTS(
                voice=elevenlabs.Voice(
                    id=agent['voice'],
                    name="",
                    category=""
                )
            )
        else:
            tts_instance = cartesia.TTS(
                language=lang_options[agent['language']]['cartesia'],
                model=lang_options[agent['language']]['cartesia_model'], # type: ignore
                voice=agent['voice']
            )

        instructions = (
            agent['multi_state']
            if agent['instructions'] == "multi_state"
            else agent['instructions']
        )

        assistant = VoiceAssistant(
            vad=silero.VAD.load(),
            stt=deepgram.STT(
                model="nova-2-general",
                language=lang_options[agent['language']]['deepgram'] # type: ignore
            ),
            llm=llm_instance,
            tts=tts_instance,
            chat_ctx=llm.ChatContext().append(
                role="system",
                text=instructions
            ),
            fnc_ctx=fnc_ctx,
            allow_interruptions=True,
            interrupt_speech_duration=0.5,
            interrupt_min_words=2,
            min_endpointing_delay=0.7,
            before_tts_cb=remove_special_characters
        )

        logger.info("Voice assistant created successfully")
        return assistant, agent['openingLine']

    except Exception as e:
        logger.error(f"Error creating voice assistant: {str(e)}", exc_info=True)
        raise


def remove_special_characters(
    agent: VoiceAssistant,
    text: Union[str, AsyncIterable[str]]
) -> Union[str, AsyncIterable[str]]:
    url_pattern = re.compile(r'https?://\S+|www\.\S+')

    def clean_text(input_text: str) -> str:
        text_without_urls = url_pattern.sub('', input_text)
        return re.sub(
            r'[^A-Za-z0-9\s.,!?\'"-$€£¥:;]',
            '',
            text_without_urls
        )

    if isinstance(text, str):
        return clean_text(text)
    elif isinstance(text, AsyncIterable):
        async def clean_async_iterable() -> AsyncGenerator[str, None]:
            async for part in text:
                yield clean_text(part)
        return clean_async_iterable()
    else:
        raise ValueError("Unsupported text type")


async def get_agent(agent_id: str) -> Optional[Dict[str, Any]]:
    response = (
        supabase.table('agents')
        .select('*')
        .eq('id', agent_id)
        .execute()
    )

    return response.data[0] if response.data else None<|MERGE_RESOLUTION|>--- conflicted
+++ resolved
@@ -245,25 +245,12 @@
         if not agent:
             logger.error(f"Agent not found: {agent_id}")
             raise ValueError(f"Agent {agent_id} not found")
-<<<<<<< HEAD
-
-        logger.debug(f"Full agent configuration: {agent}")
-
-        required_fields = [
-            'language',
-            'voice',
-            'instructions',
-            'openingLine',
-            'voiceProvider'
-        ]
-=======
             
         # Log full agent configuration for debugging
         # logger.debug(f"Full agent configuration: {agent}")
         
         # Add validation for required agent fields with detailed logging
         required_fields = ['language', 'voice', 'instructions', 'openingLine', 'voiceProvider']
->>>>>>> f67a3a16
         missing_fields = [field for field in required_fields if not agent.get(field)]
 
         if missing_fields:
