--- conflicted
+++ resolved
@@ -227,12 +227,6 @@
 
 async def update_agent(agent_id: int, data: dict) -> Any:
     try:
-<<<<<<< HEAD
-        if 'tag' in data:
-            data['dataSource'] = data['tag']
-            del data['tag']
-
-=======
         # Create chat_ui field if the incoming data contains UI-related fields
         if any(key in data for key in ['primaryColor', 'secondaryColor', 'logo']):
             data = {
@@ -242,7 +236,6 @@
                 }
             }
             
->>>>>>> f67a3a16
         response = supabase.table('agents').update(data).eq('id', agent_id).execute()
         return response
     except Exception as e:
