--- conflicted
+++ resolved
@@ -1,11 +1,6 @@
-<<<<<<< HEAD
-from typing import Dict, Optional, List
-from services.supabase.client import get_supabase
-=======
 from typing import Dict
 from services.db.supabase_services import supabase_client
 from services.redis_service import agent_metadata_cache
->>>>>>> b59fd4b2
 from services.composio import get_calendar_slots
 
 """ CALENDAR CACHE """
@@ -31,45 +26,6 @@
 
 
 """ AGENT METADATA CACHE """
-<<<<<<< HEAD
-# The main cache dictionary
-agent_metadata_cache: List[Dict[str, dict]] = []
-
-
-async def get_all_agents() -> list:
-    supabase = await get_supabase()
-
-    response = await supabase.table("agents").select("*").execute()
-    agent_metadata_cache.extend(response.data)
-    return agent_metadata_cache
-
-
-async def get_agent_metadata(agent_id: str) -> Optional[dict]:
-    supabase = await get_supabase()
-
-    """Get agent metadata from cache"""
-    response = await supabase.table("agents").select("*").execute()
-    agents_dict = {agent['id']: agent for agent in response.data}
-    agent = agents_dict.get(agent_id)
-    if agent is not None:
-        print("\n\n\n agents_dict:", agent.get('dataSource', None))
-    return agent
-
-# async def update_agent_metadata(agent_id: str, metadata: dict) -> None:
-#     """Update agent metadata in cache"""
-#     agent_metadata_cache[agent_id] = metadata
-
-
-# async def delete_agent_metadata(agent_id: str) -> None:
-#     """Remove agent metadata from cache"""
-#     agent_metadata_cache.pop(agent_id, None)
-
-# Optional: Clear entire cache if needed
-async def clear_cache() -> None:
-    """Clear entire cache"""
-    agent_metadata_cache.clear()
-=======
 get_all_agents = agent_metadata_cache.get_all_agents
 get_agent_metadata = agent_metadata_cache.get_agent_metadata
-clear_cache = agent_metadata_cache.clear_cache
->>>>>>> b59fd4b2
+clear_cache = agent_metadata_cache.clear_cache