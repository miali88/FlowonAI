--- conflicted
+++ resolved
@@ -178,7 +178,6 @@
         )
         print(f"Call from: {from_number} to: {to_number}")
     except Exception as err:
-<<<<<<< HEAD
         print(f"Error in agent_outbound: {err}")
 
 
@@ -241,7 +240,4 @@
     # dial = Dial()
     # dial.conference('MyConferenceRoom')
     # response.append(dial)
-    # return Response(content=str(response), media_type='text/xml')
-=======
-        print(f"Error in agent_outbound: {err}")
->>>>>>> c64f998e
+    # return Response(content=str(response), media_type='text/xml')