--- conflicted
+++ resolved
@@ -1,4 +1,4 @@
-from typing import List
+from typing import List, Dict, Any, Optional
 from urllib.parse import urlparse
 import asyncio
 from datetime import datetime, timedelta
@@ -7,7 +7,6 @@
 from tenacity import retry, stop_after_attempt, wait_exponential
 from requests.exceptions import RequestException
 import os
-from typing import Optional, Dict, List, Any
 from firecrawl import FirecrawlApp # type: ignore
 from tiktoken import encoding_for_model
 from supabase import create_client, Client
@@ -31,14 +30,8 @@
     tokens = encoder.encode(text)
     return len(tokens)
 
-<<<<<<< HEAD
-
-async def get_embedding(text: str) -> Any:
-    print("hello, get_embedding")
-=======
 JINA_API_KEY = os.getenv('JINA_API_KEY')
-async def get_embedding(text):
->>>>>>> f67a3a16
+async def get_embedding(text: str) -> Dict[str, Any]:
     """ JINA EMBEDDINGS """
     url = 'https://api.jina.ai/v1/embeddings'
     headers = {
@@ -60,15 +53,12 @@
         async with session.post(url, headers=headers, json=data) as response:
             return await response.json()
 
-<<<<<<< HEAD
-
-async def sliding_window_chunking(text: str, max_window_size: int = 900, overlap: int = 200) -> List[str]:
-    print("hello, sliding_window_chunking")
-    encoder = encoding_for_model("gpt-4o")
-=======
-async def sliding_window_chunking(text, max_window_size=900, overlap=200):
+async def sliding_window_chunking(
+    text: str, 
+    max_window_size: int = 900, 
+    overlap: int = 200
+) -> List[str]:
     encoder = encoding_for_model("gpt-4o")  # Use the same model as in count_tokens
->>>>>>> f67a3a16
     tokens = encoder.encode(text)
     chunks = []
     start = 0
@@ -93,31 +83,7 @@
 
 supabase: Client = create_client(SUPABASE_URL, SUPABASE_SERVICE_ROLE_KEY)
 
-<<<<<<< HEAD
-
-async def insert_to_db(data: Dict) -> None:
-    print("hello, insert_to_db")
-    headers_data = {
-        k: v for k, v in data.items()
-        if k not in ["jina_embedding", "content"]
-    }
-
-    async def insert_data() -> Any:
-        return await asyncio.to_thread(
-            lambda: supabase.table('user_web_data').insert(data).execute()
-        )
-
-    async def insert_headers() -> Any:
-        return await asyncio.to_thread(
-            lambda: (
-                supabase.table('user_web_data_headers')
-                .insert(headers_data).execute()
-            )
-        )
-
-    await asyncio.gather(insert_data(), insert_headers())
-=======
-async def insert_to_db(data):
+async def insert_to_db(data: Dict[str, Any]) -> None:
     headers_data = {k: v for k, v in data.items() if k not in ["jina_embedding", "content"]}
     
     async def insert_data():
@@ -155,7 +121,6 @@
         )
 
     logger.info(f"Attempting to upsert data for URL: {data['url']}")
->>>>>>> f67a3a16
 
 
 # Rate limit constants
@@ -217,7 +182,7 @@
     stop=stop_after_attempt(5),
     wait=wait_exponential(multiplier=1, min=4, max=20)
 )
-async def scrape_with_retry(url: str, params: Dict) -> Dict:
+async def scrape_with_retry(url: str, params: Dict[str, Any]) -> Dict[str, Any]:
     await scrape_limiter.acquire()
     try:
         return await asyncio.to_thread(
@@ -230,16 +195,13 @@
         logger.error(f"Unexpected error while scraping {url}: {str(e)}")
         raise
 
-<<<<<<< HEAD
-
-async def process_single_url(site: str, user_id: Optional[str], root_url: str) -> Optional[List[Dict]]:
-    print("\nhello, process_single_url")
-
-=======
-async def process_single_url(site: str, user_id: str, root_url: str):
+async def process_single_url(
+    site: str, 
+    user_id: str, 
+    root_url: str
+) -> Optional[List[Dict[str, Any]]]:
     print("\nprocessing single url: ", site)
     
->>>>>>> f67a3a16
     if "screen" in site:
         logger.info(f"Skipping screen {site}")
         return None
@@ -268,7 +230,7 @@
         chunks = await sliding_window_chunking(content)
         results = []
 
-        async def process_chunk(chunk: str) -> Dict:
+        async def process_chunk(chunk: str) -> Dict[str, Any]:
             sb_insert = {
                 "url": site,
                 "header": header,
@@ -296,16 +258,11 @@
         logger.error(f"Error processing site {site}: {str(e)}", exc_info=True)
         return None
 
-<<<<<<< HEAD
-
-async def scrape_url(urls: List[str], user_id: Optional[str]) -> List[Dict]:
-    print("hello, scrape_url")
-    print(f"Starting scrape process for user {user_id} at {datetime.now()}")
-
-=======
-async def scrape_url(urls: List[str], user_id: str = None):
+async def scrape_url(
+    urls: List[str], 
+    user_id: Optional[str] = None
+) -> Dict[str, str]:
     print(f"\nurls to scrape at {datetime.now()} : ", urls)
->>>>>>> f67a3a16
     parsed_url = urlparse(urls[0])
     root_url = f"{parsed_url.scheme}://{parsed_url.netloc}"
 
@@ -320,13 +277,7 @@
     print("end, scrape_url")
     return {"message": "Scraping completed"}
 
-<<<<<<< HEAD
-
 async def map_url(url: str) -> List[str]:
-    print("hello, map_url")
-=======
-async def map_url(url) -> List[str]:
->>>>>>> f67a3a16
     logger.info(f"Starting URL mapping for: {url}")
 
     try:
