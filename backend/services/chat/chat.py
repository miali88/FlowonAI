--- conflicted
+++ resolved
@@ -51,7 +51,6 @@
         "embedding_type": "float",
         "input": text
     }
-<<<<<<< HEAD
     try:
         response = requests.post(
             url, 
@@ -70,12 +69,6 @@
 
 
 async def rerank_documents(user_query: str, top_n: int, docs: List) -> List[str]:
-=======
-    response = requests.post(url, headers=headers, data=json.dumps(data))
-    return response.json()['data'][0]['embedding']
-
-async def rerank_documents(user_query: str, top_n: int, docs: List):
->>>>>>> f67a3a16
     print("func rerank_documents..")
     url = 'https://api.jina.ai/v1/rerank'
     headers = {
@@ -88,7 +81,6 @@
         "top_n": top_n,
         "documents": docs
     }
-<<<<<<< HEAD
     try:
         response = requests.post(
             url, 
@@ -109,72 +101,6 @@
 
 async def llm_response(system_prompt: str, user_prompt: str, conversation_history: Optional[Dict[str, Any]],
                        model: str = "claude", token_size: int = 1000, max_retries: int = 5) -> Optional[str]:
-=======
-    response = requests.post(url, headers=headers, json=data)
-    reranked_docs = response.json()['results']
-    reranked_docs = [i['document']['text'] for i in reranked_docs]
-
-    return reranked_docs
-
-async def filter_relevant_docs(user_query: str, docs: List):
-    print("\nfunc Filtering relevant documents...")
-    sys_prompt_filtering_agents = """
-    You are a legal assistant specialising in UK corporate and insolvency law. 
-
-    Your duty is to accumulate information from the knowledge base, and to include items which would help add context, and contribute to the discussion and response of the user's query.
-
-    ## Instructions
-    You must be concise and brief in your output, highlighting the key drivers behind your decision. 
-
-    Your entire analysis must be contained within <thinking> tags, and you must end with your findings as a single word, being "yes", "no" or "uncertain".  
-    1. Read the knowledge base item, paying attention to its context
-    2. Evaluate whether the knowledge base item provides information that would add context and help answer the user's query or inform their situation.
-    3. The item does not need to directly answer the user's question, so long as a key term in the user's knowledge is answered by the item, then say yes. 
-
-    ## Output
-    You will respond with a simple "yes" if the item is relevant to the query, "uncertain" if it is not clear, or "no" if it is not.
-
-    Keep your explanations concise, highlighting key reasons for your findings. 
-
-    Remember, your final response should only be "yes", "no" or "uncertain" based on your analysis.
-    """
-
-    async def evaluate_doc(doc, model):
-        print(f"\nfunc evaluate_doc using {model}...")
-        user_prompt = f"""
-        # User query
-        {user_query}
-        # Legal Provision
-        {doc}
-        """
-
-        response = await llm_response(sys_prompt_filtering_agents, user_prompt, model=model, token_size=350)
-        print("\nDOC:", doc)
-        print("\nresponse:", response)
-        return response.strip().lower(), doc  # Return both the response and the doc
-
-    # Split docs into two halves
-    mid = len(docs) // 2
-    claude_docs = docs[:mid]
-    openai_docs = docs[mid:]
-
-    # Create tasks for both models
-    claude_tasks = [evaluate_doc(doc, "claude") for doc in claude_docs]
-    openai_tasks = [evaluate_doc(doc, "openai") for doc in openai_docs]
-
-    # Gather results from both models concurrently
-    all_results = await asyncio.gather(*claude_tasks, *openai_tasks)
-    
-    # Filter the results
-    filtered_docs = [doc for result, doc in all_results if "yes" in result[-10:]]
-    
-    print(f"\nFiltered {len(filtered_docs)} relevant documents out of {len(docs)}")
-    return filtered_docs
-
-async def llm_response(system_prompt, user_prompt, conversation_history=None, 
-                       model="claude", token_size=1000, max_retries=5):
-    logger.info(f"Starting llm_response with model: {model}, token_size: {token_size}")
->>>>>>> f67a3a16
     messages = []
 
     if conversation_history:
@@ -204,12 +130,8 @@
             logger.info(f"About to call {model} API with message length: {len(str(messages))}")
             
             if model == "openai":
-<<<<<<< HEAD
                 # Use asyncio.to_thread to run the synchronous OpenAI
                 # call in a separate thread
-=======
-                logger.debug("Using OpenAI model")
->>>>>>> f67a3a16
                 response = await asyncio.to_thread(
                     openai.chat.completions.create,
                     model="gpt-4o",
@@ -245,14 +167,9 @@
                     response_content = response.choices[0].message.content
                     logger.info("Successfully received fallback OpenAI response")
             else:
-<<<<<<< HEAD
                 raise ValueError(
                     "Invalid model specified. Choose 'openai' or 'claude'."
                 )
-=======
-                logger.error(f"Invalid model specified: {model}")
-                raise ValueError("Invalid model specified. Choose 'openai' or 'claude'.")
->>>>>>> f67a3a16
 
             logger.debug(f"Response length: {len(response_content)} characters")
             return response_content
@@ -268,13 +185,8 @@
                     logger.error(f"Max retries ({max_retries}) reached. Final error: {str(e)}")
                     raise e
             else:
-<<<<<<< HEAD
                 raise e
     return None
-=======
-                logger.error(f"Unexpected error in llm_response: {str(e)}", exc_info=True)
-                raise e
->>>>>>> f67a3a16
 
 tables = ["user_web_data", "user_text_files"]
 
@@ -360,12 +272,8 @@
     # print("\n\n\n all_results:", all_results)
     return all_results
 
-<<<<<<< HEAD
 
 async def rag_response(user_query: str, user_search_type: str, user_id: List[str]) -> Tuple[List[str], List[Tuple[str, str]]] :
-=======
-async def rag_response(user_query: str, user_search_type: str, user_id: str):
->>>>>>> f67a3a16
     print("\nfunc rag_response..")
     table_names = ["user_web_data"]
 
@@ -453,12 +361,8 @@
     else:
         raise ValueError("No relevant documents found for the given query.")
 
-<<<<<<< HEAD
 
 def extract_thinking(response: str) -> List[str]:
-=======
-def extract_thinking(response):
->>>>>>> f67a3a16
     pattern = r'<thinking>(.*?)</thinking>'
     matches = re.findall(pattern, response, re.DOTALL)
     return ['<thinking>' + match + '</thinking>' for match in matches]