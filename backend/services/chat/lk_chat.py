--- conflicted
+++ resolved
@@ -14,12 +14,7 @@
 from services.chat.chat import similarity_search
 from services.composio import get_calendar_slots
 from services.db.supabase_services import supabase_client
-<<<<<<< HEAD
 from services.voice.tool_use import trigger_show_chat_input
-=======
-from services.helper import format_transcript_messages
-from services.conversation import transcript_summary
->>>>>>> f67a3a16
 
 import logging
 import asyncio
@@ -74,7 +69,6 @@
     data_type: str
 
 
-<<<<<<< HEAD
 class ChatInitializer:
     def __init__(self, agent_id: str, room_name: str):
         self.agent_id = agent_id
@@ -146,51 +140,6 @@
             self.fnc_ctx._register_ai_function(self._request_personal_data)
             print("Registered lead generation function")
             logger.info("Registered lead generation function")
-=======
-    # Initialize the LLM instance first
-    llm_instance = openai.LLM(
-        model="gpt-4o",
-    )
-
-    # Store the llm_instance in chat history immediately
-    chat_histories[agent_id][room_name].llm_instance = llm_instance
-
-    # Fetch agent configuration
-    agent_metadata = await get_agent_metadata(agent_id)
-    print(f"agent_metadata: {agent_metadata['agentName']}")
-    if not agent_metadata:
-        raise ValueError(f"Agent {agent_id} not found")
-
-    # Create chat context with history
-    chat_ctx = llm.ChatContext()
-    chat_histories[agent_id][room_name].chat_ctx = chat_ctx  # Store chat_ctx immediately
-    
-    # Ensure system instructions are not empty
-    if agent_metadata.get('instructions'):
-        chat_ctx.append(
-            role="system",
-            text=agent_metadata['instructions']
-        )
-    else:
-        raise ValueError(f"Instructions are empty for agent {agent_id}")
-        # chat_ctx.append(
-        #     role="system",
-        #     text="You are a helpful AI assistant."
-        # )
-
-    # Ensure opening line is not empty
-    if agent_metadata.get('openingLine'):
-        chat_ctx.append(
-            role="assistant",
-            text=agent_metadata['openingLine']
-        )
-    else:
-        print(f"Opening line is empty for agent {agent_id}")
-        # chat_ctx.append(
-        #     role="assistant",
-        #     text="Hello! How can I help you today?"
-        # )
->>>>>>> f67a3a16
 
         if 'app_booking' in features:
             self.fnc_ctx._register_ai_function(self._fetch_calendar)
@@ -574,7 +523,6 @@
     ]
 
 
-<<<<<<< HEAD
 async def lk_chat_process(
     message: str,
     agent_id: str,
@@ -585,10 +533,6 @@
         f"room_name: {room_name}"
     )
 
-=======
-async def lk_chat_process(message: str, agent_id: str, room_name: str):
-    print(f"lk_chat_process called with message: {message}, agent_id: {agent_id}, room_name: {room_name}")
->>>>>>> f67a3a16
     current_assistant_message = ""
     chunk_count = 0
     response_id = str(uuid4())
@@ -712,7 +656,6 @@
             return
 
         chat_history = chat_histories[agent_id][room_name]
-<<<<<<< HEAD
 
         # Format messages for storage
         formatted_transcript = []
@@ -731,32 +674,13 @@
         # Now we know agent_metadata_result is not None
         agent_metadata: Dict[str, Any] = agent_metadata_result
         user_id: str = agent_metadata['userId']
-=======
-        
-        # Use the helper function to format the transcript
-        formatted_transcript = format_transcript_messages(chat_history.messages)
-
-        # Check if there are actual messages to save
-        if not formatted_transcript:
-            logger.warning(f"No messages to save for room: {room_name}")
-            return
-
-        # Get agent metadata for user_id
-        agent_metadata = await get_agent_metadata(agent_id)
-        user_id = agent_metadata['userId']
->>>>>>> f67a3a16
 
         # Prepare data for Supabase
         conversation_data = {
             "transcript": formatted_transcript,
-<<<<<<< HEAD
             "job_id": room_name,  # Using room_name as job_id
             "participant_identity": room_name,
             # Using room_name as participant_identity
-=======
-            "job_id": room_name,
-            "participant_identity": room_name,
->>>>>>> f67a3a16
             "room_name": room_name,
             "user_id": user_id,
             "agent_id": agent_id,
@@ -769,7 +693,6 @@
         print(f"Saving chat history to Supabase for room: {room_name}")
         print(f"Number of messages: {len(formatted_transcript)}")
         response = supabase.table("conversation_logs").insert(conversation_data).execute()
-<<<<<<< HEAD
 
         print("Successfully saved chat history to Supabase")
 
@@ -777,39 +700,9 @@
         del chat_histories[agent_id][room_name]
         if not chat_histories[agent_id]:
             del chat_histories[agent_id]
-=======
-        print(f"Successfully saved chat history to Supabase")
-        
-        # Add error handling for empty transcripts
-        if not formatted_transcript or len(formatted_transcript) < 2:
-            logger.warning("Transcript too short or empty - skipping summary")
-            return
-            
-        try:
-            # Create a background task for the summary
-            async def generate_summary_background():
-                try:
-                    summary = await transcript_summary(str(formatted_transcript), room_name)
-                    if summary:
-                        logger.info(f"Summary generated successfully in background: {summary[:100]}...")
-                except Exception as e:
-                    logger.error(f"Background summary generation failed: {str(e)}", exc_info=True)
-
-            # Launch the summary generation in the background
-            asyncio.create_task(generate_summary_background())
-            
-            # Continue with cleanup immediately
-            print("deleting chat history", room_name)
-            del chat_histories[agent_id][room_name]
-            if not chat_histories[agent_id]:
-                del chat_histories[agent_id]
-            
-        except Exception as e:
-            logger.error(f"Error saving chat history: {str(e)}", exc_info=True)
->>>>>>> f67a3a16
 
     except Exception as e:
-        logger.error(f"Error saving chat history: {str(e)}", exc_info=True)
+        logger.error(f"Error saving chat history to Supabase: {str(e)}", exc_info=True)
         print(f"Error saving chat history: {str(e)}")
 
 
