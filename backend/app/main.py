--- conflicted
+++ resolved
@@ -1,10 +1,5 @@
-<<<<<<< HEAD
-from app.api.main import api_router
-from app.core.config import settings
-=======
 import sentry_sdk
 from contextlib import asynccontextmanager
->>>>>>> 1e65714a
 import os 
 from dotenv import load_dotenv
 import subprocess
@@ -13,22 +8,13 @@
 import sys
 import logging
 
-<<<<<<< HEAD
-import sentry_sdk
 from fastapi import FastAPI
 from fastapi.routing import APIRoute
 from starlette.middleware.cors import CORSMiddleware
-from services.twilio.helper import cleanup
-
-=======
-from fastapi import FastAPI
-from fastapi.routing import APIRoute
-from starlette.middleware.cors import CORSMiddleware
 
 from app.api.main import api_router
 from app.core.config import settings
 from services.twilio.call_handle import cleanup
->>>>>>> 1e65714a
 load_dotenv()
 
 # Add this near the top with other environment variables
@@ -127,42 +113,19 @@
     
     try:
         logger.debug("Attempting to start LiveKit server...")
-<<<<<<< HEAD
-=======
         
         # Kill any existing processes on LiveKit's port (8081)
         kill_processes_on_port(8081)
         time.sleep(2)  # Increased delay to ensure cleanup
->>>>>>> 1e65714a
         
         MAX_RETRIES = 3
         RETRY_DELAY = 5  # Increased delay between retries
 
         # Get the absolute path to the project root
         project_root = os.path.abspath(os.path.join(os.path.dirname(__file__), '../..'))
-<<<<<<< HEAD
-        
-        # Get the current Python executable path
-=======
->>>>>>> 1e65714a
         python_executable = sys.executable
         env = os.environ.copy()
         
-<<<<<<< HEAD
-        # Set event loop policy before starting the server
-        if platform.system() == "Windows":
-            import asyncio
-            asyncio.set_event_loop_policy(asyncio.WindowsSelectorEventLoopPolicy())
-            env['PYTHONPATH'] = os.pathsep.join([
-                project_root,
-                os.path.dirname(python_executable),
-                env.get('PYTHONPATH', '')
-            ])
-
-        for attempt in range(MAX_RETRIES):
-            try:
-                # Simplified script execution
-=======
         # Ensure PYTHONPATH includes project root and site-packages
         site_packages = os.path.join(os.path.dirname(python_executable), 'Lib', 'site-packages')
         python_path = [
@@ -188,28 +151,13 @@
                     except (psutil.NoSuchProcess, Exception) as e:
                         logger.warning(f"Error cleaning up old LiveKit process: {e}")
                 
->>>>>>> 1e65714a
                 livekit_process = subprocess.Popen(
                     [python_executable, 
                      os.path.join(project_root, "backend", "livekit_server.py")],
                     env=env,
-                    cwd=project_root,
-                    # Add these to prevent subprocess from inheriting console handling
-                    creationflags=subprocess.CREATE_NEW_PROCESS_GROUP if platform.system() == "Windows" else 0
+                    cwd=project_root
                 )
                 
-<<<<<<< HEAD
-                logger.info(f"LiveKit server started with PID: {livekit_process.pid}")
-                # Wait a bit to ensure the process starts properly
-                time.sleep(2)
-                
-                # Check if process is still running
-                if livekit_process.poll() is None:
-                    logger.info("LiveKit server successfully started")
-                    break
-                else:
-                    raise subprocess.SubprocessError("LiveKit server failed to start")
-=======
                 # Wait a moment to check if process is still running
                 time.sleep(3)
                 if livekit_process.poll() is None:  # None means process is still running
@@ -218,7 +166,6 @@
                 else:
                     output, error = livekit_process.communicate()
                     logger.error(f"LiveKit server failed to start. Output: {output}, Error: {error}")
->>>>>>> 1e65714a
                     
             except subprocess.SubprocessError as e:
                 logger.error(f"Attempt {attempt + 1} failed: {e}")
@@ -230,25 +177,14 @@
                     raise
     except Exception as e:
         logger.error(f"Error in startup_event: {e}")
-<<<<<<< HEAD
-        # Don't raise the exception, allow the FastAPI server to start anyway
-        pass
-
-=======
         raise
->>>>>>> 1e65714a
 
 @app.on_event("shutdown")
 async def shutdown_event():
     global livekit_process
-<<<<<<< HEAD
-    logger.info("Shutting down FastAPI server...")
-    logger.info("running twilio cleanup")
-=======
 
     logger.debug("Shutting down FastAPI server...")
     print("twilio cleanup")
->>>>>>> 1e65714a
     cleanup()
     if livekit_process:
         try:
