--- conflicted
+++ resolved
@@ -88,42 +88,4 @@
 
     except Exception as e:
         logger.error(f"Error processing chat message: {str(e)}")
-<<<<<<< HEAD
-        raise HTTPException(status_code=500, detail="Internal server error")
-
-
-@router.get("/get_sources")
-async def get_sources(request: Request) -> dict:
-    print("\n=== /get_sources endpoint ===")
-    params = dict(request.query_params)
-    print(f"Request params: {params}")
-
-    try:
-        if not all(
-            key in params for key in ['agent_id', 'room_name', 'response_id']
-        ):
-            raise HTTPException(
-                status_code=400,
-                detail="Missing required parameters: agent_id, room_name, response_id"
-            )
-
-        try:
-            rag_results = await get_chat_rag_results(
-                agent_id=params['agent_id'],
-                room_name=params['room_name'],
-                response_id=params['response_id']
-            )
-            print(f"Successfully retrieved RAG results: {rag_results}")
-            return {"sources": rag_results}
-
-        except ValueError as e:
-            logger.error(f"Value error in get_sources: {str(e)}")
-            raise HTTPException(status_code=404, detail=str(e))
-
-    except HTTPException:
-        raise
-    except Exception as e:
-        logger.error(f"Error retrieving sources: {str(e)}")
-=======
->>>>>>> f67a3a16
         raise HTTPException(status_code=500, detail="Internal server error")