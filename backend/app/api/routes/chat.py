from fastapi import Request, HTTPException, APIRouter, Body
from fastapi.responses import StreamingResponse
import logging
import json
from pydantic import BaseModel
<<<<<<< HEAD
from services.chat.lk_chat import lk_chat_process
from typing import AsyncGenerator
=======
from services.chat.lk_chat import lk_chat_process, get_chat_rag_results
from typing import AsyncGenerator, Dict
from services.redis_service import RedisChatStorage
from datetime import datetime
>>>>>>> b59fd4b2

router = APIRouter()
logger = logging.getLogger(__name__)


class ChatMessage(BaseModel):
    message: str
    agent_id: str
    room_name: str


@router.post("/")
async def chat_message(request: Request) -> StreamingResponse:
    try:
        user_query = await request.json()
        
        # Save user message immediately with timestamp
        chat_data = await RedisChatStorage.get_chat(
            user_query['agent_id'], 
            user_query['room_name']
        ) or {"messages": [], "response_metadata": {}}

        # Check if this exact message was just saved (within last second)
        current_time = datetime.utcnow()
        recent_messages = [
            msg for msg in chat_data["messages"] 
            if (msg["role"] == "user" and 
                msg["content"] == user_query['message'] and
                (current_time - datetime.fromisoformat(msg["timestamp"])).total_seconds() < 1)
        ]

        # Only save if not a duplicate
        if not recent_messages:
            chat_data["messages"].append({
                "role": "user",
                "content": user_query['message'],
                "timestamp": current_time.isoformat()
            })
            
            await RedisChatStorage.save_chat(
                user_query['agent_id'],
                user_query['room_name'],
                chat_data
            )

        async def event_generator():
            # Continue with existing streaming logic...
            response_id = None
            has_source = False
            try:
                async for chunk in lk_chat_process(
                    user_query['message'],
                    user_query['agent_id'],
                    user_query['room_name'],
                ):
                    if chunk:
                        # Track if we've seen RAG results and get its response_id
                        if (
                            isinstance(chunk, str) and
                            chunk.startswith("[RAG_RESULTS]:")
                        ):
                            has_source = True
                            continue

                        # Check if this is a RAG response_id message
                        try:
                            chunk_data = json.loads(chunk)
                            if (
                                isinstance(chunk_data, dict) and
                                "response_id" in chunk_data
                            ):
                                response_id = chunk_data["response_id"]
                                continue  # Skip yielding this to the client
                        except json.JSONDecodeError:
                            # If it's not JSON, it's a regular content chunk
                            pass

                        # Yield the chunk with response_id and has_source flag
                        yield f"data: {json.dumps({'response': {'answer': str(chunk), 'response_id': response_id, 'has_source': has_source}})}\n\n"

                yield "data: [DONE]\n\n"
            except Exception as e:
                logger.error(f"Error in stream: {str(e)}", exc_info=True)
                yield f"data: {json.dumps({'error': str(e)})}\n\n"
                yield "data: [DONE]\n\n"

        return StreamingResponse(
            event_generator(),
            media_type="text/event-stream",
            headers={
                "Cache-Control": "no-cache",
                "Connection": "keep-alive",
            }
        )

    except Exception as e:
        logger.error(f"Error processing chat message: {str(e)}")
        raise HTTPException(status_code=500, detail="Internal server error")

@router.get("/history/{agent_id}/{room_name}")
async def get_history(agent_id: str, room_name: str):
    try:
        chat_data = await RedisChatStorage.get_chat(agent_id, room_name)
        return chat_data or {"messages": [], "response_metadata": {}}
    except Exception as e:
        raise HTTPException(status_code=500, detail=str(e))

@router.post("/message")
async def send_message(request: Dict):
    try:
        agent_id = request["agent_id"]
        room_name = request["room_name"]
        message = request["message"]
        
        # Get existing chat or create new one
        chat_data = await RedisChatStorage.get_chat(agent_id, room_name) or {
            "messages": [],
            "response_metadata": {}
        }
        
        # Process message with your existing logic
        # ...
        
        # Save updated chat history
        await RedisChatStorage.save_chat(agent_id, room_name, chat_data)
        
        return {"success": True, "chat_data": chat_data}
    except Exception as e:
        raise HTTPException(status_code=500, detail=str(e))

@router.get("/existing-chat")
async def get_existing_chat(agent_id: str, room_name: str):
    """Get existing chat data if available"""
    try:
        chat_data = await RedisChatStorage.get_chat_if_exists(agent_id, room_name)
        return {
            "exists": chat_data is not None,
            "chat_data": chat_data
        }
    except Exception as e:
        logger.error(f"Error fetching existing chat: {str(e)}")
        raise HTTPException(status_code=500, detail=str(e))
@router.post("/save-response")
async def save_complete_response(
    request: Request,
    response: dict = Body(...),
):
    """Save complete chat response to Redis - only for assistant messages"""
    try:
        agent_id = response.get("agent_id")
        room_name = response.get("room_name")
        response_data = response.get("response")

        print("\n=== Save Response Debug ===")
        print(f"Saving response for agent_id: {agent_id}, room_name: {room_name}")
        print(f"Response data: {response_data}")

        if not all([agent_id, room_name, response_data]):
            raise HTTPException(status_code=400, detail="Missing required fields")
            
        # Only process assistant messages
        if response_data.get("role") != "assistant":
            return {"status": "skipped", "message": "Only assistant messages should be saved here"}

        # Get existing chat data
        chat_data = await RedisChatStorage.get_chat(agent_id, room_name)
        if not chat_data:
            chat_data = {"messages": [], "response_metadata": {}}

        print(f"Current messages in Redis: {len(chat_data['messages'])}")
        
        # Check for existing message with same content
        existing_messages = [
            msg for msg in chat_data["messages"] 
            if (msg.get("role") == "assistant" and 
                msg.get("content") == response_data.get("content"))
        ]

        if existing_messages:
            print(f"Message with content already exists, skipping save")
            return {"status": "skipped", "message": "Message already exists"}

        # Add new message with timestamp
        current_time = datetime.utcnow()
        chat_data["messages"].append({
            "role": "assistant",
            "content": response_data["content"],
            "response_id": response_data.get("response_id"),
            "timestamp": current_time.isoformat()
        })

        # Save to Redis
        await RedisChatStorage.save_chat(agent_id, room_name, chat_data)
        print(f"Final message count in Redis: {len(chat_data['messages'])}")
        
        return {"status": "success"}

    except Exception as e:
        logger.error(f"Error saving complete response: {str(e)}")
        raise HTTPException(status_code=500, detail="Failed to save response")
<|MERGE_RESOLUTION|>--- conflicted
+++ resolved
@@ -3,15 +3,10 @@
 import logging
 import json
 from pydantic import BaseModel
-<<<<<<< HEAD
-from services.chat.lk_chat import lk_chat_process
-from typing import AsyncGenerator
-=======
 from services.chat.lk_chat import lk_chat_process, get_chat_rag_results
 from typing import AsyncGenerator, Dict
 from services.redis_service import RedisChatStorage
 from datetime import datetime
->>>>>>> b59fd4b2
 
 router = APIRouter()
 logger = logging.getLogger(__name__)
