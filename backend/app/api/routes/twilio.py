from fastapi import APIRouter, Request, Response, HTTPException, Depends
from fastapi.responses import JSONResponse
from typing import Dict, List
from pydantic import BaseModel

from services.twilio import call_handle, helper
from app.api.deps import get_current_user

router = APIRouter()

class NumberGroup(BaseModel):
    monthly_cost: float | None
    numbers: List[str]

class AvailableNumbersResponse(BaseModel):
    numbers: Dict[str, NumberGroup]

""" TWILIO NUMBER FUNCTIONS FOR FRONTEND """


@router.get("/country_codes", response_model=dict)
async def get_country_codes_handler() -> JSONResponse:
    """Get list of available country codes from Twilio"""
    twilio_countries = helper.get_country_codes()
    return JSONResponse(content={"countries": twilio_countries})


<<<<<<< HEAD
@router.get(
    "/available_numbers/{country_code}",
    response_model=Dict[str, Dict[str, List[str]]]
)
async def get_available_numbers_handler(country_code: str) -> JSONResponse:
=======
@router.get("/available_numbers/{country_code}", response_model = AvailableNumbersResponse)
async def get_available_numbers_handler(country_code: str) -> AvailableNumbersResponse:
>>>>>>> f67a3a16
    """Get list of available numbers for a given country code from Twilio"""
    print(f"Getting available numbers for country code: {country_code}")

    available_numbers = helper.get_available_numbers(country_code)
    return {"numbers": available_numbers or {}}  # Return empty dict if no numbers found


@router.get("/user_numbers")
async def get_user_numbers_handler(
    current_user: str = Depends(get_current_user)
) -> JSONResponse:
    """Get list of Twilio numbers for the current user from database"""
    if not current_user:
        raise HTTPException(status_code=401, detail="User not authenticated")
    numbers = await helper.fetch_twilio_numbers(user_id=current_user)
    return JSONResponse(content={"numbers": numbers})



""" TWILIO WEBHOOK FUNCTIONS """
<<<<<<< HEAD


@router.post("/")
async def twilio_status_update() -> JSONResponse:
    return JSONResponse(content={"message": "Twilio status update received"})
=======
@router.api_route("/", methods=["GET", "POST"])
async def twilio_status_update(request: Request) -> Response:
    """Handle Twilio status callback webhooks"""
    data = await request.form() if request.method == "POST" else request.query_params
    print(f"\n\nTwilio status update received - Method: {request.method}")
    print(f"Status data: {dict(data)}")
    return Response(status_code=200)

>>>>>>> f67a3a16


@router.post('/add_to_conference')
async def add_to_conference_route(request: Request) -> Response:
    try:
        print('\n\n /add_to_conference')
        return await call_handle.add_to_conference(request)
    except Exception as e:
        print(f"Error in add_to_conference: {e}")
        raise HTTPException(status_code=500, detail=str(e))
<<<<<<< HEAD


# @router.api_route("/twiml", methods=['GET', 'POST'])
# async def twiml() -> None:
#     generate_twiml()


# @router.post("/call_init/{twil_numb}")
# async def call_init(twil_numb: str, request: Request) -> HTMLResponse:
#     """ extract twilio data here """
#     print("twil_numb:", twil_numb)
#     #await call_init_handler(twil_numb, request)
#     return HTMLResponse(content=open("app/api/routes/templates/streams.xml").read(), \
#                         media_type="application/xml")


# @router.post("/retell_handle/{agent_id_path}", response_class=Response)
# async def retell_handle(agent_id_path: str, request: Request) -> Response:
#     try:
#         print('\n\n /retell_handle')
#         #return await handle_voice_webhook(agent_id_path, request)
#     except Exception as e:
#         print(f"Error in /retell_handle : {e}")
#         raise HTTPException(status_code=500, detail=str(e))
=======
    
        

@router.post("/initiate_call")
async def initiate_call(
    to_number: str,
    from_number: str,
) -> JSONResponse:
    """Initiate an outbound call using Twilio"""
    try:
        # Call should be handled by the twilio service
        call = await call_handle.create_outbound_call(
            to_number=to_number,
            from_number=from_number
        )
        return JSONResponse(content={"message": "Call initiated", "call_sid": call.sid})
    except Exception as e:
        raise HTTPException(status_code=500, detail=str(e))
        
>>>>>>> f67a3a16
<|MERGE_RESOLUTION|>--- conflicted
+++ resolved
@@ -25,22 +25,13 @@
     return JSONResponse(content={"countries": twilio_countries})
 
 
-<<<<<<< HEAD
-@router.get(
-    "/available_numbers/{country_code}",
-    response_model=Dict[str, Dict[str, List[str]]]
-)
-async def get_available_numbers_handler(country_code: str) -> JSONResponse:
-=======
 @router.get("/available_numbers/{country_code}", response_model = AvailableNumbersResponse)
 async def get_available_numbers_handler(country_code: str) -> AvailableNumbersResponse:
->>>>>>> f67a3a16
     """Get list of available numbers for a given country code from Twilio"""
     print(f"Getting available numbers for country code: {country_code}")
 
     available_numbers = helper.get_available_numbers(country_code)
     return {"numbers": available_numbers or {}}  # Return empty dict if no numbers found
-
 
 @router.get("/user_numbers")
 async def get_user_numbers_handler(
@@ -55,13 +46,6 @@
 
 
 """ TWILIO WEBHOOK FUNCTIONS """
-<<<<<<< HEAD
-
-
-@router.post("/")
-async def twilio_status_update() -> JSONResponse:
-    return JSONResponse(content={"message": "Twilio status update received"})
-=======
 @router.api_route("/", methods=["GET", "POST"])
 async def twilio_status_update(request: Request) -> Response:
     """Handle Twilio status callback webhooks"""
@@ -70,7 +54,6 @@
     print(f"Status data: {dict(data)}")
     return Response(status_code=200)
 
->>>>>>> f67a3a16
 
 
 @router.post('/add_to_conference')
@@ -81,32 +64,6 @@
     except Exception as e:
         print(f"Error in add_to_conference: {e}")
         raise HTTPException(status_code=500, detail=str(e))
-<<<<<<< HEAD
-
-
-# @router.api_route("/twiml", methods=['GET', 'POST'])
-# async def twiml() -> None:
-#     generate_twiml()
-
-
-# @router.post("/call_init/{twil_numb}")
-# async def call_init(twil_numb: str, request: Request) -> HTMLResponse:
-#     """ extract twilio data here """
-#     print("twil_numb:", twil_numb)
-#     #await call_init_handler(twil_numb, request)
-#     return HTMLResponse(content=open("app/api/routes/templates/streams.xml").read(), \
-#                         media_type="application/xml")
-
-
-# @router.post("/retell_handle/{agent_id_path}", response_class=Response)
-# async def retell_handle(agent_id_path: str, request: Request) -> Response:
-#     try:
-#         print('\n\n /retell_handle')
-#         #return await handle_voice_webhook(agent_id_path, request)
-#     except Exception as e:
-#         print(f"Error in /retell_handle : {e}")
-#         raise HTTPException(status_code=500, detail=str(e))
-=======
     
         
 
@@ -125,5 +82,4 @@
         return JSONResponse(content={"message": "Call initiated", "call_sid": call.sid})
     except Exception as e:
         raise HTTPException(status_code=500, detail=str(e))
-        
->>>>>>> f67a3a16
+        