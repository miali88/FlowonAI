--- conflicted
+++ resolved
@@ -1,23 +1,9 @@
-<<<<<<< HEAD
 import os
 import logging
 
 from fastapi import Request, APIRouter, Header, HTTPException
 from svix.webhooks import Webhook, WebhookVerificationError
 from services.clerk import post_user, get_clerk_private_metadata
-=======
-from datetime import datetime
-import stripe
-from dotenv import load_dotenv
-import os
-import logging
-
-from fastapi import Request, APIRouter, Header, HTTPException, Query
-from svix.webhooks import Webhook, WebhookVerificationError
-from services.db.supabase_services import supabase_client
-
-load_dotenv()
->>>>>>> 1e65714a
 
 logger = logging.getLogger(__name__)
 
@@ -69,68 +55,11 @@
     """Endpoint to fetch a user's Clerk private metadata."""
     print("get_user_metadata")
     try:
-<<<<<<< HEAD
         metadata = await get_clerk_private_metadata(clerk_user_id)
         customer_id = metadata['stripe_customer_id']
         return {"customer_id": customer_id}
     except HTTPException as he:
         raise he
-=======
-        # Find the primary email address
-        primary_email = next((email['email_address'] for email in email_addresses if email['id'] == primary_email_address_id), None)
-        
-        # Get user's full name from Clerk data
-        first_name = user_data.get('first_name', '')
-        last_name = user_data.get('last_name', '')
-        full_name = f"{first_name} {last_name}".strip() or None
-
-        # Create Stripe customer
-        try:
-            stripe_customer = stripe.Customer.create(
-                email=primary_email,
-                name=full_name,
-                metadata={
-                    'clerk_user_id': user_data.get('id'),
-                    'signup_date': datetime.now().isoformat()
-                }
-            )
-            logger.info(f"Stripe customer created successfully: {stripe_customer.id}")
-        except stripe.error.StripeError as e:
-            logger.error(f"Error creating Stripe customer: {str(e)}")
-            raise HTTPException(status_code=500, detail=f"Failed to create Stripe customer: {str(e)}")
-
-        # Generate a default username from email
-        default_username = primary_email.split('@')[0] if primary_email else None
-        
-        # Convert timestamps from milliseconds to ISO format
-        created_at = datetime.fromtimestamp(user_data.get('created_at') / 1000).isoformat() if user_data.get('created_at') else None
-        updated_at = datetime.fromtimestamp(user_data.get('updated_at') / 1000).isoformat() if user_data.get('updated_at') else None
-        last_login = datetime.fromtimestamp(user_data.get('last_sign_in_at') / 1000).isoformat() if user_data.get('last_sign_in_at') else None
-
-        # Prepare user data matching the table schema
-        user_record = {
-            'id': user_data.get('id'),
-            'username': default_username,
-            'email': primary_email,
-            'phone_number': None,
-            'password_hash': 'clerk_authenticated',
-            'created_at': created_at,
-            'updated_at': updated_at,
-            'last_login': last_login,
-            'is_active': True,
-            'role': 'user',
-            'notification_settings': {},
-            'account_settings': {},
-            'user_plan': 'free',
-            'telephony_numbers': {},
-            'stripe_customer_id': stripe_customer.id  # Add Stripe customer ID to user record
-        }
-
-        data, count = supabase_client().table('users').insert(user_record).execute()
-        
-        logger.info(f"User data saved successfully. Affected rows: {count}")
-        return data
->>>>>>> 1e65714a
     except Exception as e:
         logger.error(f"Error fetching user metadata: {str(e)}")
         raise HTTPException(status_code=500, detail=f"Failed to fetch user metadata: {str(e)}")