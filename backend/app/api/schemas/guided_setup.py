--- conflicted
+++ resolved
@@ -47,7 +47,6 @@
     success: bool
     business_overview: Optional[str] = None
     error: Optional[str] = None
-<<<<<<< HEAD
     setup_data: Optional[dict] = None
 
 class UpdateTrainingStatusRequest(BaseModel):
@@ -56,12 +55,8 @@
     """
     trained_on_website: bool = Field(..., description="Whether the agent has been trained on the website")
  
-=======
-    setup_data: Optional[dict] = None 
-
 class WebsiteScrapeRequest(BaseModel):
     """
     Request schema for website scraping during guided setup.
     """
-    website_url: str
->>>>>>> 83ee8fbc
+    website_url: str