from fastapi import APIRouter

<<<<<<< HEAD
from app.api.routes import (twilio, dashboard,
                            chat, voice, livekit,
                            conversation, settings, nylas_service,
                            clerk, composio)
=======
from app.api.routes import (twilio, knowledge_base, 
                            chat, voice, livekit, 
                            conversation, settings, nylas_service, 
                            clerk, composio, feedback, agent)
>>>>>>> f67a3a16

api_router = APIRouter()

api_router.include_router(clerk.router, prefix="/clerk", tags=["clerk"])
api_router.include_router(twilio.router, prefix="/twilio", tags=["twilio"])
api_router.include_router(knowledge_base.router, prefix="/knowledge_base", tags=["knowledge_base"])
api_router.include_router(chat.router, prefix="/chat", tags=["chat"])
api_router.include_router(voice.router, prefix="/voice", tags=["voice"])
api_router.include_router(livekit.router, prefix="/livekit", tags=["livekit"])
api_router.include_router(
    conversation.router,
    prefix="/conversation",
    tags=["conversation"]
)
api_router.include_router(settings.router, prefix="/settings", tags=["settings"])
api_router.include_router(nylas_service.router, prefix="/nylas", tags=["nylas"])
api_router.include_router(composio.router, prefix="/composio", tags=["composio"])
api_router.include_router(feedback.router, prefix="/feedback", tags=["feedback"])
api_router.include_router(agent.router, prefix="/agent", tags=["agent"])<|MERGE_RESOLUTION|>--- conflicted
+++ resolved
@@ -1,16 +1,9 @@
 from fastapi import APIRouter
 
-<<<<<<< HEAD
-from app.api.routes import (twilio, dashboard,
-                            chat, voice, livekit,
-                            conversation, settings, nylas_service,
-                            clerk, composio)
-=======
 from app.api.routes import (twilio, knowledge_base, 
                             chat, voice, livekit, 
                             conversation, settings, nylas_service, 
                             clerk, composio, feedback, agent)
->>>>>>> f67a3a16
 
 api_router = APIRouter()
 
