--- conflicted
+++ resolved
@@ -89,17 +89,9 @@
             </div>
           )}
           <div className="flex space-x-5 justify-center">
-<<<<<<< HEAD
             <a href="https://www.linkedin.com/company/104203824/admin/dashboard/" className="text-muted-foreground hover:text-muted-foreground/80">
               <Linkedin size={15} />
               <span className="sr-only">LinkedIn</span>
-=======
-            <a href="#" className="text-muted-foreground hover:text-muted-foreground/80">
-              <Youtube className="w-4 h-4" />
-            </a>
-            <a href="#" className="text-muted-foreground hover:text-muted-foreground/80">
-              <Twitter className="w-4 h-4" />
->>>>>>> 52588081
             </a>
           </div>
           <div className="text-center text-xs text-muted-foreground">
