'use client';

import { Button } from '@/components/ui/button';
import { Plus } from 'lucide-react';
import {
  Table,
  TableBody,
  TableCell,
  TableHead,
  TableHeader,
  TableRow,
} from '@/components/ui/table';
import {
  Select,
  SelectContent,
  SelectItem,
  SelectTrigger,
  SelectValue,
} from '@/components/ui/select';
import { useState, useEffect } from 'react';
import { useAuth } from "@clerk/nextjs";
import { useUser } from "@clerk/nextjs";

// This would come from your API
interface PhoneNumber {
  id: string;
  number: string;
  countryCode: string;
  assignedAgent: string | null;
  status: 'active' | 'inactive';
}

// This would also come from your API
interface Agent {
  id: string;
  name: string;
}

const API_BASE_URL = process.env.NEXT_PUBLIC_API_BASE_URL;

export default function PhoneNumbersPage() {
  const { userId } = useAuth();
  const { getToken } = useAuth();
  const [phoneNumbers, setPhoneNumbers] = useState<PhoneNumber[]>([]);
  const [agents, setAgents] = useState<Agent[]>([]);
  const [loading, setLoading] = useState(true);
  const [agentsLoading, setAgentsLoading] = useState(true);
  const [agentsError, setAgentsError] = useState<string | null>(null);

  useEffect(() => {
    const fetchPhoneNumbers = async () => {
      if (!userId) return;

      try {
        const token = await getToken();
        const response = await fetch(`${API_BASE_URL}/twilio/user_numbers`, {
          method: 'GET',
          headers: {
            'Authorization': `Bearer ${token}`,
            'Content-Type': 'application/json'
          }
        });
        
        if (!response.ok) {
          const errorData = await response.json();
          console.error('Error fetching phone numbers:', errorData);
          return;
        }

        const data = await response.json();
        setPhoneNumbers(data.numbers);
      } catch (error) {
        console.error('Failed to fetch phone numbers:', error);
      } finally {
        setLoading(false);
      }
    };

    fetchPhoneNumbers();
  }, [userId, getToken]);

  useEffect(() => {
    const fetchAgents = async () => {
      if (!userId) return;

      try {
<<<<<<< HEAD
        const response = await fetch(`${API_BASE_URL}/agents/`, {
=======
        const token = await getToken();
        const response = await fetch(`${API_BASE_URL}/agent/`, {
>>>>>>> b59fd4b2
          headers: {
            'Authorization': `Bearer ${token}`
          }
        });
        
        if (response.ok) {
          const data = await response.json();
          setAgents(data.data);
        }
      } catch (error) {
        setAgentsError('Failed to fetch agents');
        console.error('Error fetching agents:', error);
      } finally {
        setAgentsLoading(false);
      }
    };

    fetchAgents();
  }, [userId, getToken]);

  if (loading || agentsLoading) {
    return <div className="flex justify-center items-center h-full">Loading...</div>;
  }

  const handleAssignAgent = (phoneNumberId: string, agentId: string | null) => {
    setPhoneNumbers(numbers =>
      numbers.map(num =>
        num.id === phoneNumberId
          ? { ...num, assignedAgent: agentId }
          : num
      )
    );
  };

  return (
    <div className="flex flex-col h-full">
      {/* Header */}
      <div className="flex justify-between items-center p-4 border-b">
        <div className="flex items-center gap-2">
          <span className="text-xl font-semibold">Phone Numbers</span>
        </div>
        <Button variant="default">
          <Plus className="h-4 w-4 mr-2" />
          Add Number
        </Button>
      </div>

      {phoneNumbers.length === 0 ? (
        // Empty State
        <div className="flex flex-col items-center justify-center flex-1 p-4">
          <div className="p-4 bg-gray-50 rounded-lg">
            <svg
              className="mx-auto h-12 w-12 text-gray-400"
              xmlns="http://www.w3.org/2000/svg"
              width="24"
              height="24"
              viewBox="0 0 24 24"
              fill="none"
              stroke="currentColor"
              strokeWidth="2"
              strokeLinecap="round"
              strokeLinejoin="round"
            >
              <rect x="5" y="2" width="14" height="20" rx="2" ry="2" />
              <line x1="12" y1="18" x2="12" y2="18" />
            </svg>
          </div>
          <p className="mt-4 text-gray-600">No numbers purchased. Please add a number.</p>
        </div>
      ) : (
        // Phone Numbers Table
        <div className="p-4">
          <Table>
            <TableHeader>
              <TableRow>
                <TableHead>Phone Number</TableHead>
                <TableHead>Country</TableHead>
                <TableHead>Status</TableHead>
                <TableHead>Assigned Agent</TableHead>
                <TableHead>Actions</TableHead>
              </TableRow>
            </TableHeader>
            <TableBody>
              {phoneNumbers.map((number) => (
                <TableRow key={number.id}>
                  <TableCell>{number.number}</TableCell>
                  <TableCell>{number.countryCode}</TableCell>
                  <TableCell>
                    <span className={`inline-flex items-center px-2.5 py-0.5 rounded-full text-xs font-medium ${
                      number.status === 'active' 
                        ? 'bg-green-100 text-green-800'
                        : 'bg-gray-100 text-gray-800'
                    }`}>
                      {number.status}
                    </span>
                  </TableCell>
                  <TableCell>
                    <Select
                      value={number.assignedAgent || undefined}
                      onValueChange={(value) => handleAssignAgent(number.id, value || null)}
                    >
                      <SelectTrigger className="w-[180px]">
                        <SelectValue placeholder="Assign agent..." />
                      </SelectTrigger>
                      <SelectContent>
                        <SelectItem value="unassigned">None</SelectItem>
                        {agents.map((agent) => (
                          <SelectItem key={agent.id} value={agent.id}>
                            {agent.name}
                          </SelectItem>
                        ))}
                      </SelectContent>
                    </Select>
                  </TableCell>
                  <TableCell>
                    <Button variant="outline" size="sm">
                      Configure
                    </Button>
                  </TableCell>
                </TableRow>
              ))}
            </TableBody>
          </Table>
        </div>
      )}
    </div>
  );
}<|MERGE_RESOLUTION|>--- conflicted
+++ resolved
@@ -84,12 +84,8 @@
       if (!userId) return;
 
       try {
-<<<<<<< HEAD
-        const response = await fetch(`${API_BASE_URL}/agents/`, {
-=======
         const token = await getToken();
         const response = await fetch(`${API_BASE_URL}/agent/`, {
->>>>>>> b59fd4b2
           headers: {
             'Authorization': `Bearer ${token}`
           }
