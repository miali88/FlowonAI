"use client";

import React, { useState, useCallback, useEffect } from 'react';
import { AgentCards, Agent } from './AgentCards';
import { AlertDialog, AlertDialogAction, AlertDialogContent, AlertDialogDescription, AlertDialogFooter, AlertDialogHeader, AlertDialogTitle } from "@/components/ui/alert-dialog";
import { useAuth, useUser } from "@clerk/nextjs";
import { NewAgent } from './NewAgent';
import Workspace from './workspace/Workspace';
import { LocalParticipant } from 'livekit-client';
import axios from 'axios';
import "@/components/loading.css";
import { Slash } from "lucide-react"
import { Breadcrumb, BreadcrumbItem, BreadcrumbLink, BreadcrumbList, BreadcrumbSeparator } from "@/components/ui/breadcrumb"
import { VOICE_OPTIONS } from './workspace/agentSettings';

const API_BASE_URL = process.env.NEXT_PUBLIC_API_BASE_URL;

function Loader() {
  return (
    <div className="flex h-full w-full items-center justify-center">
      <div className="loader" />
    </div>
  );
}

const AgentHub = () => {
  const [selectedAgent, setSelectedAgent] = useState<Agent | null>(null);
  const [isStreaming, setIsStreaming] = useState(false);
  const [alertDialogOpen, setAlertDialogOpen] = useState(false);
  const [alertDialogMessage, setAlertDialogMessage] = useState('');
  const { userId, user, isLoaded, getToken } = useAuth();
  const [isLiveKitActive, setIsLiveKitActive] = useState(false);
  const [token, setToken] = useState<string | null>(null);
  const [url, setUrl] = useState<string | null>(null);
  const [isConnecting, setIsConnecting] = useState(false);
  const [localParticipant, setLocalParticipant] = useState<LocalParticipant | null>(null);
  const [knowledgeBaseItems, setKnowledgeBaseItems] = useState<Array<{
    id: string | number;
    title: string;
    data_type: string;
  }>>([]);
  const [isLoading, setIsLoading] = useState(true);
  const [userInfo, setUserInfo] = useState<any>(null);
  const [isLoadingUserInfo, setIsLoadingUserInfo] = useState(true);
  const [agents, setAgents] = useState<Agent[]>([]);
  const [agentsLoading, setAgentsLoading] = useState(true);
  const [agentsError, setAgentsError] = useState<string | null>(null);

  const fetchUserInfo = async () => {
    if (!userId) return;
    
    setIsLoadingUserInfo(true);
    try {
      const token = await getToken();
      const response = await fetch(`${API_BASE_URL}/knowledge_base/users`, {
        headers: {
          'Content-Type': 'application/json',
          'Authorization': `Bearer ${token}`,
        },
      });
      
      if (response.ok) {
        const data = await response.json();
        console.log('Fetched user info:', data);
        setUserInfo(data);
      } else {
        console.error('Failed to fetch user info');
      }
    } catch (error) {
      console.error('Error fetching user info:', error);
    } finally {
      setIsLoadingUserInfo(false);
    }
  };

  React.useEffect(() => {
    if (userId) {
      fetchUserInfo();
    }
  }, [userId]);
  const [isPageLoading, setIsPageLoading] = useState(true);

  React.useEffect(() => {
    if (!isLoaded) {
      console.log('Still loading user data...');
      return;
    }

    if (user) {
      console.log('User Name:', user.fullName);
      console.log('First Name:', user.firstName);
      console.log('Last Name:', user.lastName);
    } else {
      console.log('User is authenticated: false');
    }
  }, [user, isLoaded]);

  const handleAgentSelect = (agent: Agent) => {
    console.log('Selected Agent with features:', agent.features);
    setSelectedAgent(agent);
  };

  const handleSaveChanges = async () => {
    if (!selectedAgent || !userId) return;

    try {
<<<<<<< HEAD
      const response = await fetch(`${API_BASE_URL}/agents/${selectedAgent.id}`, {
=======
      const token = await getToken();
      const response = await fetch(`${API_BASE_URL}/agent/${selectedAgent.id}`, {
>>>>>>> b59fd4b2
        method: 'PATCH',
        headers: {
          'Content-Type': 'application/json',
          'Authorization': `Bearer ${token}`,
        },
        body: JSON.stringify({
          agentName: selectedAgent.agentName,
          agentPurpose: selectedAgent.agentPurpose,
          dataSource: selectedAgent.dataSource,
          tag: selectedAgent.tag,
          openingLine: selectedAgent.openingLine,
          language: selectedAgent.language,
          voice: selectedAgent.voice,
          voiceProvider: selectedAgent.voiceProvider,
          instructions: selectedAgent.instructions,
          uiConfig: selectedAgent.uiConfig,
          features: selectedAgent.features,
        }),
      });

      if (response.ok) {
        setAlertDialogMessage('Agent updated successfully.');
      } else {
        const errorData = await response.json();
        throw new Error(errorData.detail || 'Failed to update agent');
      }
    } catch (error) {
      console.error('Error updating agent:', error);
      setAlertDialogMessage(error instanceof Error ? error.message : "Failed to update the agent. Please try again.");
    } finally {
      setAlertDialogOpen(true);
    }
  };

  const handleDeleteAgent = async () => {
    if (!selectedAgent || !userId) return;

    try {
<<<<<<< HEAD
      const response = await fetch(`${process.env.NEXT_PUBLIC_API_BASE_URL}/agents/${selectedAgent.id}`, {
=======
      const token = await getToken();
      const response = await fetch(`${API_BASE_URL}/agent/${selectedAgent.id}`, {
>>>>>>> b59fd4b2
        method: 'DELETE',
        headers: {
          'Content-Type': 'application/json',
          'Authorization': `Bearer ${token}`,
        },
      });

      if (response.ok) {
        setAlertDialogMessage(`${selectedAgent.agentName} has been successfully deleted.`);
        setSelectedAgent(null);
        // Optionally, refresh the agent list here
      } else {
        const errorData = await response.json();
        throw new Error(errorData.detail || 'Failed to delete agent');
      }
    } catch (error) {
      console.error('Error deleting agent:', error);
      setAlertDialogMessage(error instanceof Error ? error.message : "Failed to delete the agent. Please try again.");
    } finally {
      setAlertDialogOpen(true);
    }
  };

  const handleStreamEnd = useCallback(() => {
    setIsStreaming(false);
    setIsConnecting(false);
  }, []);

  const handleStreamStart = useCallback(() => {
    setIsConnecting(false);
  }, []);

  const fetchKnowledgeBase = async () => {
    if (!userId) return;
    
    try {
      setIsLoading(true);
      const token = await getToken();
      const response = await fetch(`${API_BASE_URL}/knowledge_base/headers`, {
        headers: {
          'Content-Type': 'application/json',
          'Authorization': `Bearer ${token}`,
        },
      });
      
      if (response.ok) {
        const data = await response.json();
        if (data.items) {
          const formattedItems = data.items.map((item: any) => ({
            id: item.id,
            title: item.title,
            data_type: item.data_type,
          }));
          setKnowledgeBaseItems(formattedItems);
        }
      }
    } catch (error) {
      console.error('Error fetching knowledge base:', error);
    } finally {
      setIsLoading(false);
    }
  };

  const fetchAgents = async () => {
    if (!userId) return;
    
    setAgentsLoading(true);
    try {
<<<<<<< HEAD
      const response = await axios.get(`${API_BASE_URL}/agents/`, {
=======
      const token = await getToken();
      const response = await axios.get(`${API_BASE_URL}/agent/`, {
>>>>>>> b59fd4b2
        headers: {
          'Authorization': `Bearer ${token}`
        }
      });
      console.log('Fetched Agents Data:', response.data.data);
      setAgents(response.data.data);
    } catch (err) {
      setAgentsError('Failed to fetch agents');
      console.error('Error fetching agents:', err);
    } finally {
      setAgentsLoading(false);
    }
  };

  React.useEffect(() => {
    const initializeData = async () => {
      if (!isLoaded) return;
      
      if (userId) {
        try {
          await Promise.all([
            fetchKnowledgeBase(),
            fetchAgents()
          ]);
        } catch (error) {
          console.error('Error initializing data:', error);
        }
      }
      setIsPageLoading(false);
    };

    initializeData();
  }, [userId, isLoaded]);

  const handleNavigateToHub = useCallback(() => {
    setSelectedAgent(null);
    setIsStreaming(false);
    setIsLiveKitActive(false);
    setToken(null);
    setUrl(null);
    setIsConnecting(false);
    setLocalParticipant(null);
  }, []);

  useEffect(() => {
    if (selectedAgent) {
      console.log('Selected Agent:', selectedAgent);
      console.log('Selected Agent Features:', selectedAgent.features);
    }
  }, [selectedAgent]);

  const refreshAgents = useCallback(async () => {
    if (!userId) return;
    
    setAgentsLoading(true);
    try {
<<<<<<< HEAD
      const response = await axios.get(`${API_BASE_URL}/agents/`, {
=======
      const token = await getToken();
      const response = await axios.get(`${API_BASE_URL}/agent/`, {
>>>>>>> b59fd4b2
        headers: {
          'Authorization': `Bearer ${token}`
        }
      });
      console.log('Refreshed Agents Data:', response.data.data);
      setAgents(response.data.data);
    } catch (err) {
      setAgentsError('Failed to fetch agents');
      console.error('Error fetching agents:', err);
    } finally {
      setAgentsLoading(false);
    }
  }, [userId, getToken]);

  return (
    <>
      <div className="flex flex-col h-full p-6">
        {(isPageLoading || !isLoaded || isLoading) && <Loader />}
        
        <div style={{ visibility: isPageLoading || !isLoaded || isLoading ? 'hidden' : 'visible' }}>
          <Breadcrumb className="mb-6">
            <BreadcrumbList>
              <BreadcrumbItem>
                <BreadcrumbLink onClick={handleNavigateToHub} className="cursor-pointer">
                  Hub
                </BreadcrumbLink>
              </BreadcrumbItem>
              {selectedAgent && (
                <>
                  <BreadcrumbSeparator>
                    <Slash className="h-4 w-4" />
                  </BreadcrumbSeparator>
                  <BreadcrumbItem>
                    <BreadcrumbLink>{selectedAgent.agentName}</BreadcrumbLink>
                  </BreadcrumbItem>
                </>
              )}
            </BreadcrumbList>
          </Breadcrumb>

          <div className="flex flex-col space-y-6">
            {!selectedAgent ? (
              // Show agent list when no agent is selected
              <div className="w-full flex flex-col items-start space-y-4">
                <NewAgent 
                  knowledgeBaseItems={knowledgeBaseItems} 
                  onAgentCreated={refreshAgents}
                  setSelectedAgent={handleAgentSelect}
                />
                <AgentCards 
                  setSelectedAgent={handleAgentSelect} 
                  agents={agents}
                  loading={agentsLoading}
                  error={agentsError}
                  refreshAgents={refreshAgents}
                />
              </div>
            ) : (
              // Show workspace when agent is selected
              <Workspace
                selectedAgent={selectedAgent}
                setSelectedAgent={setSelectedAgent}
                knowledgeBaseItems={knowledgeBaseItems}
                userInfo={userInfo}
                features={selectedAgent.features}
                userId={userId}
                handleSaveChanges={handleSaveChanges}
                handleDeleteAgent={handleDeleteAgent}
              />
            )}

            <AlertDialog open={alertDialogOpen} onOpenChange={setAlertDialogOpen}>
              <AlertDialogContent>
                <AlertDialogHeader>
                  <AlertDialogTitle>Notification</AlertDialogTitle>
                  <AlertDialogDescription>
                    {alertDialogMessage}
                  </AlertDialogDescription>
                </AlertDialogHeader>
                <AlertDialogFooter>
                  <AlertDialogAction onClick={() => setAlertDialogOpen(false)}>OK</AlertDialogAction>
                </AlertDialogFooter>
              </AlertDialogContent>
            </AlertDialog>
          </div>
        </div>
      </div>
    </>
  );
};

export default AgentHub;<|MERGE_RESOLUTION|>--- conflicted
+++ resolved
@@ -104,12 +104,8 @@
     if (!selectedAgent || !userId) return;
 
     try {
-<<<<<<< HEAD
+      const token = await getToken();
       const response = await fetch(`${API_BASE_URL}/agents/${selectedAgent.id}`, {
-=======
-      const token = await getToken();
-      const response = await fetch(`${API_BASE_URL}/agent/${selectedAgent.id}`, {
->>>>>>> b59fd4b2
         method: 'PATCH',
         headers: {
           'Content-Type': 'application/json',
@@ -148,12 +144,8 @@
     if (!selectedAgent || !userId) return;
 
     try {
-<<<<<<< HEAD
-      const response = await fetch(`${process.env.NEXT_PUBLIC_API_BASE_URL}/agents/${selectedAgent.id}`, {
-=======
-      const token = await getToken();
-      const response = await fetch(`${API_BASE_URL}/agent/${selectedAgent.id}`, {
->>>>>>> b59fd4b2
+      const token = await getToken();
+      const response = await fetch(`${API_BASE_URL}/agents/${selectedAgent.id}`, {
         method: 'DELETE',
         headers: {
           'Content-Type': 'application/json',
@@ -222,12 +214,8 @@
     
     setAgentsLoading(true);
     try {
-<<<<<<< HEAD
+      const token = await getToken();
       const response = await axios.get(`${API_BASE_URL}/agents/`, {
-=======
-      const token = await getToken();
-      const response = await axios.get(`${API_BASE_URL}/agent/`, {
->>>>>>> b59fd4b2
         headers: {
           'Authorization': `Bearer ${token}`
         }
@@ -284,12 +272,8 @@
     
     setAgentsLoading(true);
     try {
-<<<<<<< HEAD
-      const response = await axios.get(`${API_BASE_URL}/agents/`, {
-=======
       const token = await getToken();
       const response = await axios.get(`${API_BASE_URL}/agent/`, {
->>>>>>> b59fd4b2
         headers: {
           'Authorization': `Bearer ${token}`
         }
