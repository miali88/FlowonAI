'use client';

import { useUser, useAuth, useClerk } from "@clerk/nextjs";
import { useEffect, useState } from "react";
import { useRouter } from "next/navigation";

import React from "react";
import { Avatar, AvatarFallback, AvatarImage } from "@/components/ui/avatar";
import { Button } from "@/components/ui/button";
import {
  DropdownMenu,
  DropdownMenuContent,
  DropdownMenuItem,
  DropdownMenuLabel,
  DropdownMenuSeparator,
  DropdownMenuTrigger,
} from "@/components/ui/dropdown-menu";
import { Input } from "@/components/ui/input";
import { Badge } from "@/components/ui/badge";
import { cn } from "@/lib/utils";
import {
  ChevronRight,
  LogOut,
  Menu,
  Search,
  Settings,
} from "lucide-react";
import ChatHistory from '@/app/dashboard/conversationlogs/page';

import KnowledgeBaseContent from "./knowledgebase/page";
import AgentHub from '@/app/dashboard/agenthub/page';  // Add this import
import IntegrationsPage from "@/app/dashboard/integrations/page";
import ContactFounders from "@/app/dashboard/contactfounders/page";
import Analytics from '@/app/dashboard/analytics/page';
//import { Sidebar } from './Sidebar';
//console.log(Sidebar); // Should log a function or class, not an object

// Add this interface at the top of your file 
// interface SavedItem {
//   id: number;
//   title: string;
//   content: string;
//   data_type: string;
//   meep: string
//   // Add other properties as needed
// }

// Add this import at the top
import { AppSidebar } from "@/components/app-sidebar";

// Add this import near the top with other page imports
import PhoneNumbersPage from '@/app/dashboard/phonenumbers/page';

// Add this CSS at the top of your file after imports
const layoutStyles = {
  wrapper: "relative flex h-screen min-h-[600px] w-full bg-background text-foreground transition-colors duration-200 overflow-hidden",
  mainContainer: "relative z-10 flex w-full min-w-0",
  mainContent: "flex-1 flex flex-col overflow-hidden min-w-0 transition-all duration-300",
  sidebar: "w-64 border-r bg-background",
};

function LogoutMenuItem() {
  const { signOut } = useClerk();
  const router = useRouter();

  const handleLogout = () => {
    signOut(() => router.push("/"));
  };

  return (
    <DropdownMenuItem onClick={handleLogout}>
      <LogOut className="mr-2 h-4 w-4" />
      Log out
    </DropdownMenuItem>
  );
}

// Add this interface before the Header function
interface HeaderProps {
  activeItem: string;
  selectedFeature: string | null;
  isCollapsed: boolean;
  setIsCollapsed: (value: boolean) => void;
}

function Header({ activeItem, selectedFeature, isCollapsed, setIsCollapsed }: HeaderProps) {
  const { user } = useUser();
  const [userPlan] = useState("Pro");
  
  const renderTitle = () => {
    if (selectedFeature) {
      return (
        <div className="flex items-center">
          <span>Features</span>
          <ChevronRight className="h-4 w-4 mx-2" />
          <span>{selectedFeature}</span>
        </div>
      );
    }
    return activeItem;
  };

  return (
    <header className="flex items-center justify-between p-4 border-b">
      <div className="flex items-center gap-4">
        <Button 
          variant="ghost" 
          size="icon" 
          className="lg:hidden"
          onClick={() => setIsCollapsed(!isCollapsed)}
        >
          <Menu className="h-5 w-5" />
        </Button>
        <h2 className="text-2xl font-bold">{renderTitle()}</h2>
      </div>
      <div className="flex items-center space-x-4">
        <div className="relative">
          <Search className="absolute left-2 top-2.5 h-4 w-4 text-muted-foreground" />
          <Input placeholder="Search..." className="pl-8 w-64" />
        </div>
        <DropdownMenu>
          <DropdownMenuTrigger asChild>
            <Button variant="ghost" className="flex items-center space-x-2">
              <Avatar className="h-8 w-8">
                <AvatarImage src="/assets/invert_waves.png" alt="Flowon AI Logo" />
                <AvatarFallback>FA</AvatarFallback>
              </Avatar>
              <span>{user?.fullName || "User"}</span>
              <Badge variant="outline" className="ml-2">
                {userPlan}
              </Badge>
            </Button>
          </DropdownMenuTrigger>
          <DropdownMenuContent align="end" className="w-56">
            <DropdownMenuLabel>My Account</DropdownMenuLabel>
            <DropdownMenuSeparator />
            <DropdownMenuItem onClick={() => {
              // Move navigation logic to parent component
              window.location.href = '/settings';
            }}>
              <Settings className="mr-2 h-4 w-4" />
              Settings
            </DropdownMenuItem>
            <DropdownMenuSeparator />
            <LogoutMenuItem />
          </DropdownMenuContent>
        </DropdownMenu>
      </div>
    </header>
  );
}

function AdminDashboard() {
  const router = useRouter();
  const [isCollapsed, setIsCollapsed] = useState(false);
  const [activeItem, setActiveItem] = useState("Agent Hub");
  const [selectedFeature] = useState<string | null>(null);
  const [isLoading, setIsLoading] = useState(true);
  const [isMobileView, setIsMobileView] = useState(false);

  //useEffect(() => {
    // Redirect to /dashboard/agenthub on mount
    //router.push("/dashboard/agenthub");
  //}, [router]);

  useEffect(() => {
    const handleResize = () => {
      setIsMobileView(window.innerWidth < 1024); // 1024px is the lg breakpoint
      if (window.innerWidth >= 1024) {
        setIsCollapsed(false);
      }
    };

    handleResize(); // Initial check
    window.addEventListener('resize', handleResize);
    return () => window.removeEventListener('resize', handleResize);
  }, []);

  useEffect(() => {
    console.log('isCollapsed changed to:', isCollapsed);
  }, [isCollapsed]);

  useEffect(() => {
    // Simulate data fetching or other async operations
    const fetchData = async () => {
      // Perform any necessary operations
      // ...

      // Set isLoading to false once operations are complete
      setIsLoading(false);
    };

    fetchData();
  }, []);

  if (isLoading) {
    return (
      <div className={layoutStyles.wrapper}>
        <div className="absolute inset-0">
<<<<<<< HEAD
          <BackgroundPattern />
          <Particles
            quantity={50}
            size={3}
            className="absolute inset-0"
          />
=======
>>>>>>> 281d776b
        </div>
        <div className={layoutStyles.mainContainer}>
          {/* Skeleton sidebar with fixed width */}
          <div className={layoutStyles.sidebar}>
            <div className="p-4">
              <div className="h-6 w-24 bg-muted rounded animate-pulse mb-4" />
              <div className="space-y-2">
                {[...Array(6)].map((_, i) => (
                  <div key={i} className="h-10 bg-muted rounded animate-pulse" />
                ))}
              </div>
            </div>
          </div>
          
          {/* Skeleton main content */}
          <div className={layoutStyles.mainContent}>
            {/* Skeleton header */}
            <div className="flex items-center justify-between p-4 border-b">
              <div className="h-8 w-32 bg-muted rounded animate-pulse" />
              <div className="flex items-center space-x-4">
                <div className="h-10 w-64 bg-muted rounded animate-pulse" />
                <div className="h-10 w-32 bg-muted rounded animate-pulse" />
              </div>
            </div>
            
            {/* Skeleton content */}
            <div className="flex-1 p-6">
              <div className="h-32 w-full bg-muted rounded animate-pulse" />
            </div>
          </div>
        </div>
      </div>
    );
  }

  const renderContent = () => {
    switch (activeItem) {
      case "Knowledge Base":
        return <KnowledgeBaseContent />;
      case "Conversation Logs":
        return <ChatHistory />;
      case "Agent Hub":
        return <AgentHub />;
      case "Integrations":
        return <IntegrationsPage />;
      case "Contact Founders":
        return <ContactFounders />;
      case "Analytics":
        return <Analytics />;
      case "Phone Numbers":
        return <PhoneNumbersPage />;
      default:
        return <AgentHub />;
    }
  };

  return (
    <div className={layoutStyles.wrapper}>
      {/* Background elements */}
      <div className="absolute inset-0">
<<<<<<< HEAD
        <BackgroundPattern />
        <Particles
          quantity={50}
          size={3}
          className="absolute inset-0"
        />
=======
>>>>>>> 281d776b
      </div>

      {/* Main content container */}
      <div className={cn(
        layoutStyles.mainContainer,
        "relative z-10 flex" // Add relative and z-10 to keep content above particles
      )}>
        {/* Sidebar */}
        <div className={cn(
          "fixed inset-y-0 left-0 z-50 lg:relative",
          "transition-all duration-300 ease-in-out",
          "flex",
          isMobileView && isCollapsed ? "-translate-x-full" : "translate-x-0"
        )}>
          <AppSidebar 
            activeItem={activeItem}
            setActiveItem={setActiveItem}
            isCollapsed={isCollapsed}
            setIsCollapsed={setIsCollapsed}
          />
        </div>

        {/* Main Content */}
        <main className={cn(
          layoutStyles.mainContent,
          "transition-all duration-300 ease-in-out",
          "flex-1",
          isCollapsed && "-ml-[170px]"
        )}>
          <Header 
            activeItem={activeItem} 
            selectedFeature={selectedFeature}
            isCollapsed={isCollapsed}
            setIsCollapsed={setIsCollapsed}
          />
          <div className="flex-1 overflow-auto">
            {renderContent()}
          </div>
        </main>
      </div>
    </div>
  );
}

// Rename this function to avoid conflict
function HomePage() {
  const { isLoaded, userId } = useAuth();
  const router = useRouter();

  useEffect(() => {
    if (isLoaded && !userId) {
      router.push("/sign-in");
    }
  }, [isLoaded, userId, router]);

  if (!isLoaded) {
    return <div>Loading...</div>;
  }

  return <AdminDashboard />;
}

export default HomePage;<|MERGE_RESOLUTION|>--- conflicted
+++ resolved
@@ -197,15 +197,6 @@
     return (
       <div className={layoutStyles.wrapper}>
         <div className="absolute inset-0">
-<<<<<<< HEAD
-          <BackgroundPattern />
-          <Particles
-            quantity={50}
-            size={3}
-            className="absolute inset-0"
-          />
-=======
->>>>>>> 281d776b
         </div>
         <div className={layoutStyles.mainContainer}>
           {/* Skeleton sidebar with fixed width */}
@@ -266,15 +257,6 @@
     <div className={layoutStyles.wrapper}>
       {/* Background elements */}
       <div className="absolute inset-0">
-<<<<<<< HEAD
-        <BackgroundPattern />
-        <Particles
-          quantity={50}
-          size={3}
-          className="absolute inset-0"
-        />
-=======
->>>>>>> 281d776b
       </div>
 
       {/* Main content container */}
