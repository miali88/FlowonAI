import React, { useState } from "react";
import { Button } from "@/components/ui/button"
import {
  Dialog,
  DialogContent,
  DialogHeader,
  DialogTitle,
  DialogTrigger,
} from "@/components/ui/dialog"
import styles from './NewAgent.module.css';
import { useUser } from "@clerk/nextjs";
import { Agent } from "./AgentCards";

<<<<<<< HEAD
type SetupMethod = 'scratch' | 'quick' | 'template' | 'name' | null;
=======
type SetupMethod = 'telephone' | 'text' | 'voice-web' | 'feedback' | 'name' | null;
>>>>>>> 281d776b
type AgentType = 'widget' | 'outbound' | 'inbound' | null;

const API_BASE_URL = process.env.NEXT_PUBLIC_API_BASE_URL;

interface NewAgentProps {
  onAgentCreated?: () => void;
  setSelectedAgent?: (agent: Agent) => void;
}

<<<<<<< HEAD
interface FeatureConfig {
  enabled: boolean;
  // Add other properties if needed
}

export function NewAgent({ knowledgeBaseItems = [], onAgentCreated, setSelectedAgent }: NewAgentProps) {
=======
export function NewAgent({ onAgentCreated, setSelectedAgent }: NewAgentProps) {
>>>>>>> 281d776b
  const { user } = useUser();
  const [isOpen, setIsOpen] = useState(false);
  const [setupMethod, setSetupMethod] = useState<'name' | null>(null);
  const [agentType, setAgentType] = useState<AgentType>(null);
  const [agentName, setAgentName] = useState('');
  const [isLoading, setIsLoading] = useState(false);
  const [error, setError] = useState<string | null>(null);

  const handleSetupMethodSelect = (method: SetupMethod) => {
<<<<<<< HEAD
    setSetupMethod(method);
    setAgentType(null);
=======
    setSetupMethod('name');
    setAgentType(method === 'quick' ? 'widget' : null);
>>>>>>> 281d776b
  };

  const handleAgentTypeSelect = (type: AgentType) => {
    setAgentType(type);
  };

  const handleBack = () => {
    if (agentName) {
      setAgentName('');
    } else {
      setSetupMethod(null);
      setAgentType(null);
    }
  };

  const getPlaceholderName = () => {
    switch (agentType) {
      case 'widget':
        return 'My Widget Agent';
      case 'outbound':
        return 'My Outbound Agent';
      case 'inbound':
        return 'My Inbound Agent';
      default:
        return 'My Agent';
    }
  };

  const handleCreateAgent = async () => {
    console.log("handleCreateAgent called");
    console.log("User ID:", user?.id);
    console.log("Agent Name:", agentName.trim());
    console.log("Agent Type:", agentType);

    if (!user?.id || !agentName.trim() || !agentType) {
      console.log("Missing required fields");
      return;
    }

    console.log("Creating agent...");

    setIsLoading(true);
    setError(null);

    try {
      const response = await fetch(`${API_BASE_URL}/livekit/new_agent`, {
        method: 'POST',
        headers: {
          'Content-Type': 'application/json',
          'x-user-id': user.id,
        },
        body: JSON.stringify({
          userId: user.id,
          agentName: agentName.trim(),
          agentType: agentType,
          features: getDefaultFeatures(agentType),
          dataSource: '',
          language: 'en-GB',
          voice: '',
          openingLine: '',
        }),
      });

      console.log("Response status:", response.status);

      if (!response.ok) {
        throw new Error('Failed to create agent');
      }

      const newAgent = await response.json();
      console.log("Agent created:", newAgent);

      // Close dialog and reset state
      setIsOpen(false);
      setSetupMethod(null);
      setAgentType(null);
      setAgentName('');
      
      // Refresh the agents list
      onAgentCreated?.();

      // Create a properly formatted agent object with the required properties
      const formattedAgent: Agent = {
        id: newAgent.id,
        agentName: agentName.trim(),
        agentPurpose: '', // Set a default or get from response
        dataSource: '',
        language: 'en-GB',
        voice: '',
        openingLine: '',
        features: getDefaultFeatures(agentType),
        // Add any other required properties from the Agent interface
      };

      // Navigate to the workspace by setting the selected agent
      if (setSelectedAgent) {
        setSelectedAgent(formattedAgent);
      }

    } catch (err) {
      setError(err instanceof Error ? err.message : 'Failed to create agent');
      console.error('Error creating agent:', err);
    } finally {
      setIsLoading(false);
    }
  };

  const getDefaultFeatures = (type: AgentType) => {
    switch (type) {
      case 'widget':
        return {
          form: { enabled: true },
          callTransfer: { enabled: false },
          appointmentBooking: { enabled: false },
          prospects: { enabled: false },
        };
      case 'outbound':
        return {
          form: { enabled: true },
          callTransfer: { enabled: true },
          appointmentBooking: { enabled: true },
          prospects: { enabled: true },
        };
      case 'inbound':
        return {
          form: { enabled: true },
          callTransfer: { enabled: true },
          appointmentBooking: { enabled: true },
          prospects: { enabled: false },
        };
      default:
        return {
          form: { enabled: false },
          callTransfer: { enabled: false },
          appointmentBooking: { enabled: false },
          prospects: { enabled: false },
        };
    }
  };

  const renderInitialSelection = () => (
    <div className="grid gap-6">
      <DialogHeader>
        <DialogTitle className="text-foreground dark:text-gray-200">Create New Assistant</DialogTitle>
      </DialogHeader>
      
      <div>
<<<<<<< HEAD
        <div className="grid grid-cols-1 md:grid-cols-2 gap-4 mb-6">
          <Button
            variant="outline"
            className="h-24 flex items-center justify-center hover:border-primary"
            onClick={() => handleSetupMethodSelect('scratch')}
          >
            <div className="w-12 h-12 rounded-full bg-background flex items-center justify-center">
              <PlusIcon className="w-6 h-6" />
            </div>
          </Button>

          <Button
            variant="outline"
            className="h-24 flex items-center justify-center hover:border-primary"
            onClick={() => handleSetupMethodSelect('quick')}
          >
            <div className="w-12 h-12 rounded-full bg-background flex items-center justify-center">
              <SparklesIcon className="w-6 h-6" />
            </div>
          </Button>
        </div>

        <div className="grid grid-cols-1 md:grid-cols-2 gap-4 text-center">
          <div>
            <h3 className="font-semibold mb-1">Start from scratch</h3>
            <p className="text-sm text-muted-foreground">Build your AI Assistant from the ground up</p>
          </div>
          
          <div>
            <h3 className="font-semibold mb-1">Quick Assistant Setup</h3>
            <p className="text-sm text-muted-foreground">Use presets to streamline setup & adjust settings</p>
          </div>
        </div>
      </div>
    </div>
  );

  const renderAgentTypeSelection = () => (
    <div className="grid gap-6">
      <DialogHeader>
        <DialogTitle className="text-foreground dark:text-gray-200">
          <Button 
            variant="ghost" 
            className="mr-2 p-0 h-8 w-8"
            onClick={handleBack}
=======
        <div className="grid grid-cols-2 gap-4 mb-6 text-center">
          <Button
            variant="outline"
            className="h-40 w-full relative group flex flex-col items-center justify-center hover:border-primary"
            onClick={() => handleSetupMethodSelect('telephone')}
            style={{ whiteSpace: 'normal', textAlign: 'center' }}
>>>>>>> 281d776b
          >
            <div className="w-12 h-12 rounded-full bg-background flex items-center justify-center">
              <PhoneIcon className="w-6 h-6" />
            </div>
            <h3 className="font-semibold mt-2">Telephone Agent</h3>
            <p className="text-sm text-muted-foreground">Handle phone calls with AI</p>
          </Button>

          <Button
            variant="outline"
            className="h-40 w-full relative group flex flex-col items-center justify-center hover:border-primary"
            onClick={() => handleSetupMethodSelect('text')}
            style={{ whiteSpace: 'normal', textAlign: 'center' }}
          >
            <div className="w-12 h-12 rounded-full bg-background flex items-center justify-center">
              <MessageSquareIcon className="w-6 h-6" />
            </div>
            <h3 className="font-semibold mt-2">Text Based Agent</h3>
            <p className="text-sm text-muted-foreground">Advanced text based chatbot</p>
          </Button>

          <Button
            variant="outline"
            className="h-40 w-full relative group flex flex-col items-center justify-center hover:border-primary"
            onClick={() => handleSetupMethodSelect('voice-web')}
            style={{ whiteSpace: 'normal', textAlign: 'center' }}
          >
            <div className="w-12 h-12 rounded-full bg-background flex items-center justify-center">
              <MicIcon className="w-6 h-6" />
            </div>
            <h3 className="font-semibold mt-2">Voice Web Agent</h3>
            <p className="text-sm text-muted-foreground">Real time voice AI agent anywhere on your webste</p>
          </Button>

          <Button
            variant="outline"
            className="h-40 w-full relative group flex flex-col items-center justify-center hover:border-primary"
            onClick={() => handleSetupMethodSelect('feedback')}
            style={{ whiteSpace: 'normal', textAlign: 'center' }}
          >
            <div className="w-12 h-12 rounded-full bg-background flex items-center justify-center">
              <MessageCircleIcon className="w-6 h-6" />
            </div>
            <h3 className="font-semibold mt-2">Feedback Widget</h3>
            <p className="text-sm text-muted-foreground">Collect feedback in app and run campaigns</p>
          </Button>
        </div>
      </div>
    </div>
  );

  const renderNameInput = () => (
    <div className="grid gap-6">
      <DialogHeader>
        <DialogTitle className="text-foreground dark:text-gray-200">
          <Button 
            variant="ghost" 
            className="mr-2 p-0 h-8 w-8"
            onClick={handleBack}
          >
            <ArrowLeftIcon className="h-4 w-4" />
          </Button>
          Name your assistant
        </DialogTitle>
      </DialogHeader>

      <div className="grid gap-4">
        <div className="flex flex-col gap-2">
          <input
            type="text"
            value={agentName}
            onChange={(e) => setAgentName(e.target.value)}
            placeholder={getPlaceholderName()}
            className="flex h-10 w-full rounded-md border border-input bg-transparent px-3 py-2 text-sm ring-offset-background file:border-0 file:bg-transparent file:text-sm file:font-medium placeholder:text-muted-foreground focus-visible:outline-none focus-visible:ring-2 focus-visible:ring-ring focus-visible:ring-offset-2 disabled:cursor-not-allowed disabled:opacity-50"
          />
          {error && (
            <span className="text-sm text-red-500">{error}</span>
          )}
        </div>
        <Button 
          onClick={handleCreateAgent}
          disabled={!agentName.trim() || isLoading}
          className="w-full"
        >
          {isLoading ? (
            <>
              <svg className="animate-spin -ml-1 mr-3 h-5 w-5 text-white" xmlns="http://www.w3.org/2000/svg" fill="none" viewBox="0 0 24 24">
                <circle className="opacity-25" cx="12" cy="12" r="10" stroke="currentColor" strokeWidth="4"></circle>
                <path className="opacity-75" fill="currentColor" d="M4 12a8 8 0 018-8V0C5.373 0 0 5.373 0 12h4zm2 5.291A7.962 7.962 0 014 12H0c0 3.042 1.135 5.824 3 7.938l3-2.647z"></path>
              </svg>
              Creating...
            </>
          ) : (
            'Continue'
          )}
        </Button>
      </div>
    </div>
  );

  const renderQuickSetup = () => (
    <div className="grid gap-6">
      <DialogHeader>
        <DialogTitle className="text-foreground dark:text-gray-200">
          <Button 
            variant="ghost" 
            className="mr-2 p-0 h-8 w-8"
            onClick={handleBack}
          >
            <ArrowLeftIcon className="h-4 w-4" />
          </Button>
          Quick Assistant Setup
        </DialogTitle>
      </DialogHeader>

      <div className="grid grid-cols-1 gap-4">
        <Button
          variant="outline"
          className="h-24 flex items-center justify-start px-4 hover:border-primary"
          onClick={() => {
            setAgentType('outbound');
            setSetupMethod('name');
          }}
        >
          <div className="flex items-center gap-4">
            <ArrowUpRightIcon className="w-6 h-6" />
            <div className="flex flex-col items-start">
              <span className="font-semibold">Lead Generation</span>
              <span className="text-sm text-muted-foreground">Proactive outreach and lead qualification</span>
            </div>
          </div>
        </Button>

        <Button
          variant="outline"
          className="h-24 flex items-center justify-start px-4 hover:border-primary"
          onClick={() => {
            setAgentType('widget');
            setSetupMethod('name');
          }}
        >
          <div className="flex items-center gap-4">
            <MessageSquareIcon className="w-6 h-6" />
            <div className="flex flex-col items-start">
              <span className="font-semibold">Feedback Agent</span>
              <span className="text-sm text-muted-foreground">Collect user feedback and analyze in real-time</span>
            </div>
          </div>
        </Button>
      </div>
    </div>
  );

  const renderTemplateSelection = () => (
    <div className="grid gap-6">
      <DialogHeader>
        <DialogTitle className="text-foreground dark:text-gray-200">
          <Button 
            variant="ghost" 
            className="mr-2 p-0 h-8 w-8"
            onClick={handleBack}
          >
            <ArrowLeftIcon className="h-4 w-4" />
          </Button>
          Browse Templates
        </DialogTitle>
      </DialogHeader>

      <div className="grid grid-cols-1 gap-4">
        <Button
          variant="outline"
          className="h-24 flex items-center justify-start px-4 hover:border-primary"
          onClick={async () => {
            setAgentType('widget');
            setAgentName('Support Template');
            await handleCreateAgent();
          }}
        >
          <div className="flex items-center gap-4">
            <MessageSquareIcon className="w-6 h-6" />
            <div className="flex flex-col items-start">
              <span className="font-semibold">Support Template</span>
              <span className="text-sm text-muted-foreground">Pre-configured support assistant</span>
            </div>
          </div>
        </Button>

        <Button
          variant="outline"
          className="h-24 flex items-center justify-start px-4 hover:border-primary"
          onClick={async () => {
            setAgentType('inbound');
            setAgentName('Sales Template');
            await handleCreateAgent();
          }}
        >
          <div className="flex items-center gap-4">
            <ArrowDownLeftIcon className="w-6 h-6" />
            <div className="flex flex-col items-start">
              <span className="font-semibold">Sales Template</span>
              <span className="text-sm text-muted-foreground">Optimized for sales inquiries</span>
            </div>
          </div>
        </Button>

        <Button
          variant="outline"
          className="h-24 flex items-center justify-start px-4 hover:border-primary"
          onClick={async () => {
            setAgentType('outbound');
            setAgentName('Marketing Template');
            await handleCreateAgent();
          }}
        >
          <div className="flex items-center gap-4">
            <ArrowUpRightIcon className="w-6 h-6" />
            <div className="flex flex-col items-start">
              <span className="font-semibold">Marketing Template</span>
              <span className="text-sm text-muted-foreground">Designed for marketing campaigns</span>
            </div>
          </div>
        </Button>
      </div>
    </div>
  );

  return (
    <Dialog open={isOpen} onOpenChange={setIsOpen}>
      <DialogTrigger asChild>
        <Button variant="outline" onClick={() => setIsOpen(true)}>Create New Agent</Button>
      </DialogTrigger>
      <DialogContent className={`sm:max-w-[625px] ${styles.glassCard}`}>
        {setupMethod === null && renderInitialSelection()}
<<<<<<< HEAD
        {setupMethod === 'scratch' && !agentType && renderAgentTypeSelection()}
        {setupMethod === 'scratch' && agentType && renderNameInput()}
        {setupMethod === 'quick' && !agentType && renderQuickSetup()}
=======
>>>>>>> 281d776b
        {setupMethod === 'name' && renderNameInput()}
      </DialogContent>
    </Dialog>
  );
}

// Icons
const PlusIcon = (props: React.SVGProps<SVGSVGElement>) => (
  <svg
    {...props}
    xmlns="http://www.w3.org/2000/svg"
    width="24"
    height="24"
    viewBox="0 0 24 24"
    fill="none"
    stroke="currentColor"
    strokeWidth="2"
    strokeLinecap="round"
    strokeLinejoin="round"
  >
    <path d="M5 12h14" />
    <path d="M12 5v14" />
  </svg>
);

const SparklesIcon = (props: React.SVGProps<SVGSVGElement>) => (
  <svg
    {...props}
    xmlns="http://www.w3.org/2000/svg"
    width="24"
    height="24"
    viewBox="0 0 24 24"
    fill="none"
    stroke="currentColor"
    strokeWidth="2"
    strokeLinecap="round"
    strokeLinejoin="round"
  >
    <path d="m12 3-1.912 5.813a2 2 0 0 1-1.275 1.275L3 12l5.813 1.912a2 2 0 0 1 1.275 1.275L12 21l1.912-5.813a2 2 0 0 1 1.275-1.275L21 12l-5.813-1.912a2 2 0 0 1-1.275-1.275L12 3Z" />
    <path d="M5 3v4" />
    <path d="M19 17v4" />
    <path d="M3 5h4" />
    <path d="M17 19h4" />
  </svg>
);

const ArrowLeftIcon = (props: React.SVGProps<SVGSVGElement>) => (
  <svg
    {...props}
    xmlns="http://www.w3.org/2000/svg"
    width="24"
    height="24"
    viewBox="0 0 24 24"
    fill="none"
    stroke="currentColor"
    strokeWidth="2"
    strokeLinecap="round"
    strokeLinejoin="round"
  >
    <path d="m12 19-7-7 7-7" />
    <path d="M19 12H5" />
  </svg>
);

const PhoneIcon = (props: React.SVGProps<SVGSVGElement>) => (
  <svg
    {...props}
    xmlns="http://www.w3.org/2000/svg"
    width="24"
    height="24"
    viewBox="0 0 24 24"
    fill="none"
    stroke="currentColor"
    strokeWidth="2"
    strokeLinecap="round"
    strokeLinejoin="round"
  >
    <path d="M22 16.92v3a2 2 0 0 1-2.18 2 19.79 19.79 0 0 1-8.63-3.07 19.5 19.5 0 0 1-6-6 19.79 19.79 0 0 1-3.07-8.67A2 2 0 0 1 4.11 2h3a2 2 0 0 1 2 1.72 12.84 12.84 0 0 0 .7 2.81 2 2 0 0 1-.45 2.11L8.09 9.91a16 16 0 0 0 6 6l1.27-1.27a2 2 0 0 1 2.11-.45 12.84 12.84 0 0 0 2.81.7A2 2 0 0 1 22 16.92z" />
  </svg>
);

const MessageSquareIcon = (props: React.SVGProps<SVGSVGElement>) => (
  <svg
    {...props}
    xmlns="http://www.w3.org/2000/svg"
    width="24"
    height="24"
    viewBox="0 0 24 24"
    fill="none"
    stroke="currentColor"
    strokeWidth="2"
    strokeLinecap="round"
    strokeLinejoin="round"
  >
    <path d="M21 15a2 2 0 0 1-2 2H7l-4 4V5a2 2 0 0 1 2-2h14a2 2 0 0 1 2 2z" />
  </svg>
);

const MicIcon = (props: React.SVGProps<SVGSVGElement>) => (
  <svg
    {...props}
    xmlns="http://www.w3.org/2000/svg"
    width="24"
    height="24"
    viewBox="0 0 24 24"
    fill="none"
    stroke="currentColor"
    strokeWidth="2"
    strokeLinecap="round"
    strokeLinejoin="round"
  >
    <path d="M12 1a3 3 0 0 0-3 3v8a3 3 0 0 0 6 0V4a3 3 0 0 0-3-3z" />
    <path d="M19 10v2a7 7 0 0 1-14 0v-2" />
    <line x1="12" y1="19" x2="12" y2="23" />
    <line x1="8" y1="23" x2="16" y2="23" />
  </svg>
);

const MessageCircleIcon = (props: React.SVGProps<SVGSVGElement>) => (
  <svg
    {...props}
    xmlns="http://www.w3.org/2000/svg"
    width="24"
    height="24"
    viewBox="0 0 24 24"
    fill="none"
    stroke="currentColor"
    strokeWidth="2"
    strokeLinecap="round"
    strokeLinejoin="round"
  >
    <path d="M21 11.5a8.38 8.38 0 0 1-.9 3.8 8.5 8.5 0 0 1-7.6 4.7 8.38 8.38 0 0 1-3.8-.9L3 21l1.9-5.7a8.38 8.38 0 0 1-.9-3.8 8.5 8.5 0 0 1 4.7-7.6 8.38 8.38 0 0 1 3.8-.9h.5a8.48 8.48 0 0 1 8 8v.5z" />
  </svg>
);<|MERGE_RESOLUTION|>--- conflicted
+++ resolved
@@ -11,11 +11,7 @@
 import { useUser } from "@clerk/nextjs";
 import { Agent } from "./AgentCards";
 
-<<<<<<< HEAD
-type SetupMethod = 'scratch' | 'quick' | 'template' | 'name' | null;
-=======
 type SetupMethod = 'telephone' | 'text' | 'voice-web' | 'feedback' | 'name' | null;
->>>>>>> 281d776b
 type AgentType = 'widget' | 'outbound' | 'inbound' | null;
 
 const API_BASE_URL = process.env.NEXT_PUBLIC_API_BASE_URL;
@@ -25,16 +21,7 @@
   setSelectedAgent?: (agent: Agent) => void;
 }
 
-<<<<<<< HEAD
-interface FeatureConfig {
-  enabled: boolean;
-  // Add other properties if needed
-}
-
-export function NewAgent({ knowledgeBaseItems = [], onAgentCreated, setSelectedAgent }: NewAgentProps) {
-=======
 export function NewAgent({ onAgentCreated, setSelectedAgent }: NewAgentProps) {
->>>>>>> 281d776b
   const { user } = useUser();
   const [isOpen, setIsOpen] = useState(false);
   const [setupMethod, setSetupMethod] = useState<'name' | null>(null);
@@ -44,13 +31,8 @@
   const [error, setError] = useState<string | null>(null);
 
   const handleSetupMethodSelect = (method: SetupMethod) => {
-<<<<<<< HEAD
-    setSetupMethod(method);
-    setAgentType(null);
-=======
     setSetupMethod('name');
     setAgentType(method === 'quick' ? 'widget' : null);
->>>>>>> 281d776b
   };
 
   const handleAgentTypeSelect = (type: AgentType) => {
@@ -198,60 +180,12 @@
       </DialogHeader>
       
       <div>
-<<<<<<< HEAD
-        <div className="grid grid-cols-1 md:grid-cols-2 gap-4 mb-6">
-          <Button
-            variant="outline"
-            className="h-24 flex items-center justify-center hover:border-primary"
-            onClick={() => handleSetupMethodSelect('scratch')}
-          >
-            <div className="w-12 h-12 rounded-full bg-background flex items-center justify-center">
-              <PlusIcon className="w-6 h-6" />
-            </div>
-          </Button>
-
-          <Button
-            variant="outline"
-            className="h-24 flex items-center justify-center hover:border-primary"
-            onClick={() => handleSetupMethodSelect('quick')}
-          >
-            <div className="w-12 h-12 rounded-full bg-background flex items-center justify-center">
-              <SparklesIcon className="w-6 h-6" />
-            </div>
-          </Button>
-        </div>
-
-        <div className="grid grid-cols-1 md:grid-cols-2 gap-4 text-center">
-          <div>
-            <h3 className="font-semibold mb-1">Start from scratch</h3>
-            <p className="text-sm text-muted-foreground">Build your AI Assistant from the ground up</p>
-          </div>
-          
-          <div>
-            <h3 className="font-semibold mb-1">Quick Assistant Setup</h3>
-            <p className="text-sm text-muted-foreground">Use presets to streamline setup & adjust settings</p>
-          </div>
-        </div>
-      </div>
-    </div>
-  );
-
-  const renderAgentTypeSelection = () => (
-    <div className="grid gap-6">
-      <DialogHeader>
-        <DialogTitle className="text-foreground dark:text-gray-200">
-          <Button 
-            variant="ghost" 
-            className="mr-2 p-0 h-8 w-8"
-            onClick={handleBack}
-=======
         <div className="grid grid-cols-2 gap-4 mb-6 text-center">
           <Button
             variant="outline"
             className="h-40 w-full relative group flex flex-col items-center justify-center hover:border-primary"
             onClick={() => handleSetupMethodSelect('telephone')}
             style={{ whiteSpace: 'normal', textAlign: 'center' }}
->>>>>>> 281d776b
           >
             <div className="w-12 h-12 rounded-full bg-background flex items-center justify-center">
               <PhoneIcon className="w-6 h-6" />
@@ -485,12 +419,6 @@
       </DialogTrigger>
       <DialogContent className={`sm:max-w-[625px] ${styles.glassCard}`}>
         {setupMethod === null && renderInitialSelection()}
-<<<<<<< HEAD
-        {setupMethod === 'scratch' && !agentType && renderAgentTypeSelection()}
-        {setupMethod === 'scratch' && agentType && renderNameInput()}
-        {setupMethod === 'quick' && !agentType && renderQuickSetup()}
-=======
->>>>>>> 281d776b
         {setupMethod === 'name' && renderNameInput()}
       </DialogContent>
     </Dialog>
