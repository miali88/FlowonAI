import React from 'react';
import { Card, CardContent, CardHeader, CardTitle } from "@/components/ui/card";
import { Button } from "@/components/ui/button";
import { Label } from "@/components/ui/label";
import { Accordion, AccordionContent, AccordionItem, AccordionTrigger } from "@/components/ui/accordion";
import Image from 'next/image';
import { Agent as BaseAgent } from '../AgentCards';
import { MultiSelect } from './multiselect_deploy';
import { useEffect, useState } from 'react';
import MicIcon from './MicIcon';

// Define a type for telephony number details
interface TelephonyNumberDetails {
  friendly_name?: string;
  phone_number: string;
  capabilities: {
    voice?: boolean;
    SMS?: boolean;
    MMS?: boolean;
  };
}

// Add type for MultiSelect items
interface MultiSelectItem {
  id: string;
  title: string;
  data_type: string;
}

interface Agent extends BaseAgent {
  twilioConfig?: {
    phoneNumbers: MultiSelectItem[];
  };
}

interface DeployProps {
  selectedAgent: Agent | null;
  setSelectedAgent: React.Dispatch<React.SetStateAction<Agent | null>>;
  handleSaveChanges: (agent: Agent) => Promise<void>;
  userInfo: {
    telephony_numbers?: Record<string, TelephonyNumberDetails>;
    [key: string]: unknown;
  } | null;
}

const Deploy: React.FC<DeployProps> = ({
  selectedAgent,
  setSelectedAgent,
  handleSaveChanges,
  userInfo,
}) => {
  const [countryCodes, setCountryCodes] = useState<Record<string, string[]>>({});

  useEffect(() => {
    const fetchCountryCodes = async () => {
      try {
        const response = await fetch(`${process.env.NEXT_PUBLIC_API_BASE_URL}/twilio/country_codes`);
        if (!response.ok) {
          throw new Error('Failed to fetch country codes');
        }
        const data = await response.json();
        setCountryCodes(data);
      } catch (error) {
        console.error('Error fetching country codes:', error);
      }
    };

    fetchCountryCodes();
  }, []);

  useEffect(() => {
    console.log('Selected Agent:', selectedAgent);
  }, [selectedAgent]);

  const renderPhoneNumbers = () => {
    if (!userInfo) {
      return <div className="text-sm text-muted-foreground">Loading user information...</div>;
    }

    const phoneNumberItems = Object.entries(userInfo.telephony_numbers || {}).map(([number]) => ({
      id: number,
      title: number,
      data_type: 'phone_number'
    }));

    return (
      <MultiSelect
        items={phoneNumberItems}
        selectedItems={selectedAgent?.twilioConfig?.phoneNumbers || []}
        onChange={(items: MultiSelectItem[]) => {
          if (selectedAgent) {
            setSelectedAgent({
              ...selectedAgent,
              twilioConfig: {
                ...selectedAgent?.twilioConfig,
                phoneNumbers: items
              }
            });
          }
        }}
        countries={Object.values(countryCodes).flat()}
      />
    );
  };

  const iframeCode = `<iframe
src="https://www.flowon.ai/embed/${selectedAgent?.id}"
width="100%"
style="height: 100%; min-height: 700px"
frameborder="0"
></iframe>`;

  const scriptCode = `
    <div id="embedded-chatbot-container"></div>
    <script defer>
      window.embeddedChatbotConfig = {
        agentId: "${selectedAgent?.id}",
        domain: "www.flowonwidget.pages.dev"
      };
    </script>
    <script defer type="module" src="https://79c90be8.flowonwidget.pages.dev/embed.min.js"></script>
`;

  const textChatScriptCode = `
<script>
	window.chatConfig = {
        agentId: "${selectedAgent?.id}",
        widgetDomain: 'https://flowon.ai/textwidget',
        iframeDomain: 'https://03dfb8f6.flowonchatwidget.pages.dev/'
		};
	const scriptEl = document.createElement('script');
	scriptEl.src = "https://03dfb8f6.flowonchatwidget.pages.dev/iframeChat_text.min.js"
	document.body.appendChild(scriptEl);  
	scriptEl.onload = function() {new TextChatWidget(window.chatConfig)};
</script>
`;

  const renderDeploymentOptions = () => {
    if (!selectedAgent) return null;

    switch (selectedAgent.agentPurpose) {
      case "telephone-agent":
        return (
          <AccordionItem value="telephony">
            <AccordionTrigger className="text-lg font-semibold">
              <div className="flex items-center gap-2">
                Telephony Integration
                <div className="flex-grow" />
                <Image 
                  src="/twilio-icon.svg" 
                  alt="Twilio" 
                  width={28} 
                  height={28}
                />
              </div>
            </AccordionTrigger>
            <AccordionContent>
              <div className="space-y-4">
                <div>
                  <Label htmlFor="twilioPhoneNumber">Assigned Number</Label>
                  <div className="space-y-2">
                    {renderPhoneNumbers()}
                  </div>
                </div>
                <Button 
                  className="mt-4"
                  onClick={() => handleSaveChanges(selectedAgent)}
                >
                  Save Twilio Configuration
                </Button>
                <div className="mt-4 space-y-2">
                  <p className="text-sm text-muted-foreground">
                    After saving your Twilio configuration, your agent will be accessible via phone calls to your Twilio number.
                  </p>
                </div>
              </div>
            </AccordionContent>
          </AccordionItem>
        );
      case "feedback-widget":
        return (
          <AccordionItem value="feedback-widget">
            <AccordionTrigger className="text-lg font-semibold">
              <div className="flex items-center gap-2">
                Feedback Widget
                <Image src="/icons/feedback.png" alt="Feedback" width={24} height={24} />
              </div>
            </AccordionTrigger>
            <AccordionContent>
              <div className="space-y-4">
                <div>
                  <Label className="text-sm font-medium">Script Embed</Label>
                  <p className="text-sm text-muted-foreground mb-2">
                    Add this script to your website to enable the feedback widget.
                  </p>
                  <div className="relative">
                    <pre className="bg-secondary rounded-md p-4 overflow-x-auto">
                      <code className="text-sm">{textChatScriptCode}</code>
                    </pre>
                    <Button
                      variant="secondary"
                      size="sm"
                      className="absolute top-2 right-2"
                      onClick={() => navigator.clipboard.writeText(textChatScriptCode)}
                    >
                      Copy
                    </Button>
                  </div>
                </div>
              </div>
            </AccordionContent>
          </AccordionItem>
        );
      case "voice-web-agent":
        return (
          <AccordionItem value="website-integration">
            <AccordionTrigger className="text-lg font-semibold">
              <div className="flex items-center gap-2">
                Voice Agent
                <MicIcon size={24} />
              </div>
            </AccordionTrigger>
            <AccordionContent>
              <div className="space-y-4">
                <div>
                  <Label className="text-sm font-medium">IFrame Embed</Label>
                  <p className="text-sm text-muted-foreground mb-2">
                    Add this code to embed the agent directly in your website.
                  </p>
                  <div className="relative">
                    <pre className="bg-secondary rounded-md p-4 overflow-x-auto">
                      <code className="text-sm">{iframeCode}</code>
                    </pre>
                    <Button
                      variant="secondary"
                      size="sm"
                      className="absolute top-2 right-2"
                      onClick={() => navigator.clipboard.writeText(iframeCode)}
                    >
                      Copy
                    </Button>
                  </div>
                </div>
                <div>
                  <Label className="text-sm font-medium">Script Embed</Label>
                  <p className="text-sm text-muted-foreground mb-2">
                    Add this script to your website to enable the chat widget.
                  </p>
                  <div className="relative">
                    <pre className="bg-secondary rounded-md p-4 overflow-x-auto">
                      <code className="text-sm">{scriptCode}</code>
                    </pre>
                    <Button
                      variant="secondary"
                      size="sm"
                      className="absolute top-2 right-2"
                      onClick={() => navigator.clipboard.writeText(scriptCode)}
                    >
                      Copy
                    </Button>
                  </div>
                </div>
              </div>
            </AccordionContent>
          </AccordionItem>
        );
      case "text-chatbot-agent":
        return (
          <AccordionItem value="text-chat">
            <AccordionTrigger className="text-lg font-semibold">
              <div className="flex items-center gap-2">
                Text Chat Agent
                <Image src="/icons/live-chat.png" alt="Chat" width={24} height={24} />
              </div>
            </AccordionTrigger>
            <AccordionContent>
              <div className="space-y-4">
                <div>
<<<<<<< HEAD
                  <Label htmlFor="twilioPhoneNumber">Assigned Number</Label>
                  <div className="space-y-2">
                    {renderPhoneNumbers()}
                  </div>
                </div>
                <Button 
                  className="mt-4"
                  onClick={() => selectedAgent && handleSaveChanges(selectedAgent)}
                >
                  Save Twilio Configuration
                </Button>

                <div className="mt-4 space-y-2">
                  <p className="text-sm text-muted-foreground">
                    After saving your Twilio configuration, your agent will be accessible via phone calls to your Twilio number.
=======
                  <Label className="text-sm font-medium">Script Embed</Label>
                  <p className="text-sm text-muted-foreground mb-2">
                    Add this script to your website to enable the text chat widget.
>>>>>>> 281d776b
                  </p>
                  <div className="relative">
                    <pre className="bg-secondary rounded-md p-4 overflow-x-auto">
                      <code className="text-sm">{textChatScriptCode}</code>
                    </pre>
                    <Button
                      variant="secondary"
                      size="sm"
                      className="absolute top-2 right-2"
                      onClick={() => navigator.clipboard.writeText(textChatScriptCode)}
                    >
                      Copy
                    </Button>
                  </div>
                </div>
              </div>
            </AccordionContent>
          </AccordionItem>
        );
      default:
      return null;
    }
  };

  return (
    <Card>
      <CardContent className="space-y-6">
        <Accordion type="single" collapsible={false} className="w-full">
          {renderDeploymentOptions()}
        </Accordion>
      </CardContent>
    </Card>
  );
};

export default Deploy;<|MERGE_RESOLUTION|>--- conflicted
+++ resolved
@@ -164,7 +164,7 @@
                 </div>
                 <Button 
                   className="mt-4"
-                  onClick={() => handleSaveChanges(selectedAgent)}
+                  onClick={() => selectedAgent && handleSaveChanges(selectedAgent)}
                 >
                   Save Twilio Configuration
                 </Button>
@@ -276,27 +276,9 @@
             <AccordionContent>
               <div className="space-y-4">
                 <div>
-<<<<<<< HEAD
-                  <Label htmlFor="twilioPhoneNumber">Assigned Number</Label>
-                  <div className="space-y-2">
-                    {renderPhoneNumbers()}
-                  </div>
-                </div>
-                <Button 
-                  className="mt-4"
-                  onClick={() => selectedAgent && handleSaveChanges(selectedAgent)}
-                >
-                  Save Twilio Configuration
-                </Button>
-
-                <div className="mt-4 space-y-2">
-                  <p className="text-sm text-muted-foreground">
-                    After saving your Twilio configuration, your agent will be accessible via phone calls to your Twilio number.
-=======
                   <Label className="text-sm font-medium">Script Embed</Label>
                   <p className="text-sm text-muted-foreground mb-2">
                     Add this script to your website to enable the text chat widget.
->>>>>>> 281d776b
                   </p>
                   <div className="relative">
                     <pre className="bg-secondary rounded-md p-4 overflow-x-auto">
