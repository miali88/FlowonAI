import React, { useState, useEffect, useRef } from 'react';
import { Tabs, TabsContent, TabsList, TabsTrigger } from "@/components/ui/tabs";
import { Input } from "@/components/ui/input";
import { Button } from "@/components/ui/button";
import { Textarea } from "@/components/ui/textarea";
import { Select, SelectContent, SelectItem, SelectTrigger, SelectValue } from "@/components/ui/select";
import { Label } from "@/components/ui/label";
import { AlertDialog, AlertDialogAction, AlertDialogCancel, AlertDialogContent, AlertDialogDescription, AlertDialogFooter, AlertDialogHeader, AlertDialogTitle, AlertDialogTrigger } from "@/components/ui/alert-dialog";
import { Card, CardContent, CardHeader, CardTitle } from "@/components/ui/card";
import { Agent } from '../AgentCards';
import { Play } from "lucide-react";
import { AgentFeatures } from './AgentFeatures';
import { MultiSelect } from './multiselect_settings';
import Deploy from './Deploy';
import Playground from './Playground';
import { LANGUAGE_OPTIONS, VOICE_OPTIONS, AGENT_PURPOSE_OPTIONS } from './agentSettings';

interface WorkspaceProps {
  selectedAgent: Agent | null;
  setSelectedAgent: React.Dispatch<React.SetStateAction<Agent | null>>;
  handleSaveChanges: (agent: Agent) => Promise<void>;
  handleDeleteAgent: () => Promise<void>;
  knowledgeBaseItems: Array<{
    id: string;
    title: string;
    data_type: string;
  }>;
  userId: string | null;
  features?: {
    form?: {
      fields: Array<{
        type: string;
        label: string;
        options: any[];
      }>;
    };
    prospects?: {
      sms: string;
      email: string;
      whatsapp: string;
      notifyOnInterest: boolean;
    };
  };
}

type SupportedLanguages = 'en-GB' | 'en-US' | 'fr' | 'de' | 'ar' | 'nl' | 'zh';

interface VoiceOption {
  id: string;
  name: string;
  file: string;
  voiceProvider: string;
}

interface VoiceOptions {
  'en-GB': VoiceOption[];
  'en-US': VoiceOption[];
  'fr': VoiceOption[];
  'de': VoiceOption[];
  'ar': VoiceOption[];
  'nl': VoiceOption[];
  'zh': VoiceOption[];
}

interface FormField {
  type: string;
  label: string;
  required: boolean;
  options?: string[];
}

interface ProspectSettings {
  notifyOnInterest: boolean;
  email: string;
  sms: string;
  whatsapp: string;
}

interface FeatureConfig {
  enabled: boolean;
  [key: string]: string | number | boolean | FormField[];
}

interface VoiceFeature extends FeatureConfig {
  provider: string;
  id: string;
}

interface FormFeature extends FeatureConfig {
  fields: FormField[];
}

interface ProspectsFeature extends FeatureConfig {
  notifyOnInterest: boolean;
  email: string;
  sms: string;
  whatsapp: string;
}

type Features = {
  voice?: VoiceFeature;
  form?: FormFeature;
  prospects?: ProspectsFeature;
};

interface AgentWithFeatures extends Agent {
  features: Features;
}

interface SelectedAgent extends Omit<Agent, 'features'> {
  features: {
    [key: string]: {
      [key: string]: any;
      enabled: boolean;
      number?: string;
    };
  };
}

const Workspace: React.FC<WorkspaceProps> = ({
  selectedAgent,
  setSelectedAgent,
  handleSaveChanges,
  handleDeleteAgent,
  knowledgeBaseItems,
  userId,
  features,
}) => {
  const [activeTab, setActiveTab] = useState('edit');
  const [setIsConfigureDialogOpen] = useState(false);
  const [currentFeature, setCurrentFeature] = useState<string | null>(null);
  const [appointmentBookingConfig, setAppointmentBookingConfig] = useState({
    nylasApiKey: selectedAgent?.features?.appointmentBooking?.nylasApiKey || '',
  });
  const [formFields, setFormFields] = useState<FormField[]>(
    (selectedAgent?.features?.form?.fields || []) as FormField[]
  );
  const [prospectSettings, setProspectSettings] = useState<ProspectSettings>({
    notifyOnInterest: Boolean(selectedAgent?.features?.prospects?.notifyOnInterest),
    email: String(selectedAgent?.features?.prospects?.email || ''),
    sms: String(selectedAgent?.features?.prospects?.sms || ''),
    whatsapp: String(selectedAgent?.features?.prospects?.whatsapp || '')
  });

  const [audioPlayer, setAudioPlayer] = useState<HTMLAudioElement | null>(null);

  const playVoiceSample = (voiceFile: string) => {
    if (audioPlayer) {
      audioPlayer.pause();
      audioPlayer.currentTime = 0;
    }
    const newAudioPlayer = new Audio(voiceFile);
    newAudioPlayer.play();
    setAudioPlayer(newAudioPlayer);
  };


  const handleSaveFeatures = async () => {
    if (!selectedAgent || !handleSaveChanges) {
      console.error("Selected agent or handleSaveChanges is not available");
      return;
    }

    // Find the voice provider from VOICE_OPTIONS
    const voiceOption = selectedAgent.language && selectedAgent.voice
      ? VOICE_OPTIONS[selectedAgent.language]?.find(v => v.id === selectedAgent.voice)
      : null;

    const agentToSave = {
      ...selectedAgent,
      voiceProvider: voiceOption?.voiceProvider || null,
      features: selectedAgent.features, // This will now contain the properly structured features object
      knowledgeBaseIds: selectedAgent.dataSource?.includes('all')
        ? undefined
        : selectedAgent.knowledgeBaseIds
    };

    console.log('Saving agent with features:', agentToSave.features);
    await handleSaveChanges(agentToSave);
  };

  // Synchronize local state with selectedAgent when it changes
  useEffect(() => {
    if (selectedAgent) {
      setAppointmentBookingConfig({
        nylasApiKey: selectedAgent.features?.appointmentBooking?.nylasApiKey || '',
      });
      setFormFields(selectedAgent.features?.form?.fields || []);
      setProspectSettings({
        notifyOnInterest: selectedAgent.features?.prospects?.notifyOnInterest || false,
        email: selectedAgent.features?.prospects?.email || '',
        sms: selectedAgent.features?.prospects?.sms || '',
        whatsapp: selectedAgent.features?.prospects?.whatsapp || '',
      });
    }
  }, [selectedAgent]);

  // Add a useEffect to log the knowledge base items when they change
  useEffect(() => {
    console.log('Knowledge Base Items:', knowledgeBaseItems);
  }, [knowledgeBaseItems]);

  const handleDataSourceChange = (items: Array<{ id: string; title: string; data_type: string }>) => {
    if (!selectedAgent) return;
    
    setSelectedAgent(prev => {
      if (!prev) return null;
      const updatedAgent: Agent = {
        ...prev,
        dataSource: items,
        knowledgeBaseIds: items.some(item => item.id === 'all') 
          ? [] 
          : items.map(item => item.id)
      };
      return updatedAgent;
    });
  };

  // Add this useEffect at the Workspace level
  useEffect(() => {
    if (selectedAgent) {
      // Set the embedded chatbot config at workspace level
      window.embeddedChatbotConfig = {
        agentId: selectedAgent.id,
        domain: process.env.NEXT_PUBLIC_APP_URL || 'http://localhost:3001'
      }
    }
  }, [selectedAgent]);

  // Add debug log
  useEffect(() => {
    console.log('Workspace Features:', features);
  }, [features]);

  const handleVoiceChange = (voiceId: string) => {
    if (!selectedAgent?.language) return;
    
    const language = selectedAgent.language as SupportedLanguages;
    const voiceOption = (VOICE_OPTIONS as VoiceOptions)[language]?.find(
      (v: VoiceOption) => v.id === voiceId
    );
    
    setSelectedAgent((prev: Agent | null) => {
      if (!prev) return null;
      const updatedAgent: AgentWithFeatures = {
        ...prev,
        voice: voiceId,
        features: {
          ...prev.features,
          voice: {
            enabled: true,
            provider: voiceOption?.voiceProvider || '',
            id: voiceId
          }
        }
      };
      return updatedAgent as Agent;
    });
  };

  const handleInputChange = (field: keyof Agent, value: any) => {
    setSelectedAgent(prev => {
      if (!prev) return null;
      const updatedAgent: Agent = {
        ...prev,
        [field]: value
      };
      return updatedAgent;
    });
  };

  const handleFormFieldsChange = (fields: FormField[]) => {
    setFormFields(fields);
    
    setSelectedAgent((prev: Agent | null) => {
      if (!prev) return null;
      const updatedAgent: AgentWithFeatures = {
        ...prev,
        features: {
          ...prev.features,
          form: {
            enabled: true,
            fields
          }
        }
      };
      return updatedAgent as Agent;
    });
  };

  const handleProspectSettingsChange = (
    field: keyof ProspectSettings,
    value: string | boolean
  ) => {
    setProspectSettings(prev => ({
      ...prev,
      [field]: value
    }));
    
    setSelectedAgent((prev: Agent | null) => {
      if (!prev) return null;
      const updatedAgent: AgentWithFeatures = {
        ...prev,
        features: {
          ...prev.features,
          prospects: {
            enabled: true,
            ...prev.features?.prospects,
            [field]: value
          }
        }
      };
      return updatedAgent as Agent;
    });
  };

  const isFormField = (value: any): value is FormField => {
    return typeof value === 'object' && 'type' in value && 'label' in value;
  };

  const isProspectSettings = (value: any): value is ProspectSettings => {
    return typeof value === 'object' && 'notifyOnInterest' in value;
  };

  const agentFeaturesRef = useRef<{ getCurrentState: () => any }>(null);

  const handleLanguageChange = (value: string) => {
    setSelectedAgent(prev => {
      if (!prev) return null;
      return {
        ...prev,
        language: value
      };
    });
  };

  return (
    <div className="flex gap-4">
      <div className="w-2/3">
        <Tabs 
          value={activeTab} 
          onValueChange={(value) => {
            console.log('Tab changed to:', value);
            setActiveTab(value);
          }} 
          className="w-full"
        >
          <TabsList className="mb-4 h-12">
            <TabsTrigger value="edit">Tune</TabsTrigger>
            <TabsTrigger value="actions">Actions</TabsTrigger>
            <TabsTrigger value="deploy">Deploy</TabsTrigger>
            <TabsTrigger value="advanced">Advanced</TabsTrigger>
          </TabsList>
          <TabsContent value="edit">
            <Card>
              <CardHeader>
                <CardTitle>Agent Settings</CardTitle>
              </CardHeader>
              <CardContent>
                <div className="space-y-4">
                  {/* Basic Settings */}
                  <div>
                    <Label htmlFor="agentName" className="block text-sm font-medium mb-1">Agent Name</Label>
                    <Input 
                      id="agentName"
                      value={selectedAgent?.agentName || ''} 
                      onChange={(e) => handleInputChange('agentName', e.target.value)}
                    />
                  </div>

<<<<<<< HEAD
                  {/* Agent Skills */}
                  <div>
                    <Label htmlFor="agentPurpose" className="block text-sm font-medium mb-1">Agent Purpose</Label>
                    <Select 
                      value={selectedAgent?.agentPurpose || ""}
                      onValueChange={(value) => {
                        if (!selectedAgent) return;
                        handleInputChange('agentPurpose', value);
                      }}
                    >
                      <SelectTrigger className="w-full">
                        <SelectValue placeholder="Select agent purpose" />
                      </SelectTrigger>
                      <SelectContent>
                        {AGENT_PURPOSE_OPTIONS.map((purpose) => (
                          <SelectItem key={purpose.id} value={purpose.id}>
                            {purpose.title}
                          </SelectItem>
                        ))}
                      </SelectContent>
                    </Select>
                  </div>

=======
>>>>>>> 281d776b
                  {/* Data Sources */}
                  <div>
                    <Label htmlFor="dataSource" className="block text-sm font-medium mb-1">Data Sources</Label>
                    <div className="relative">
                      <MultiSelect 
                        items={knowledgeBaseItems}
                        selectedItems={
                          selectedAgent?.dataSource && Array.isArray(selectedAgent.dataSource)
                            ? selectedAgent.dataSource.map(item => ({
                                id: item.id.toString(),
                                title: item.title,
                                data_type: item.data_type
                              }))
                            : []
                        }
                        onChange={handleDataSourceChange}
                      />
                    </div>
                  </div>

                  {/* Opening Line */}
                  <div>
                    <Label htmlFor="openingLine" className="block text-sm font-medium mb-1">Opening Line</Label>
                    <Input 
                      id="openingLine"
                      value={selectedAgent?.openingLine || ''} 
                      onChange={(e) => handleInputChange('openingLine', e.target.value)}
                    />
                  </div>

                  {/* Language Selection */}
                  <div>
                    <Label htmlFor="language" className="block text-sm font-medium mb-1">Language</Label>
                    <Select 
                      value={selectedAgent?.language || ''}
                      onValueChange={(value: string) => handleLanguageChange(value)}
                    >
                      <SelectTrigger>
                        <SelectValue placeholder="Select language" />
                      </SelectTrigger>
                      <SelectContent>
                        <SelectItem value="en-GB">English GB</SelectItem>
                        <SelectItem value="en-US">English US</SelectItem>
                        <SelectItem value="fr">French</SelectItem>
                        <SelectItem value="de">German</SelectItem>
                        <SelectItem value="ar">Arabic</SelectItem>
                        <SelectItem value="nl">Dutch</SelectItem>
                        <SelectItem value="zh">Chinese</SelectItem>
                      </SelectContent>
                    </Select>
                  </div>

                  {/* Voice Selection */}
                  <div>
                    <Label htmlFor="voice" className="block text-sm font-medium mb-1">Voice</Label>
                    <div className="flex items-center space-x-2">
                      <Select 
                        value={selectedAgent?.voice}
                        onValueChange={(value) => handleInputChange('voice', value)}
                      >
                        <SelectTrigger className="w-[200px]">
                          <SelectValue placeholder="Select voice" />
                        </SelectTrigger>
                        <SelectContent>
                          {selectedAgent?.language && VOICE_OPTIONS[selectedAgent.language as keyof typeof VOICE_OPTIONS]?.map((voice) => (
                            <SelectItem key={voice.id} value={voice.id}>{voice.name}</SelectItem>
                          ))}
                        </SelectContent>
                      </Select>
                      <Button
                        variant="outline"
                        size="icon"
                        onClick={() => {
                          const voiceFile = VOICE_OPTIONS[selectedAgent?.language as keyof typeof VOICE_OPTIONS]?.find(v => v.id === selectedAgent?.voice)?.file;
                          if (voiceFile) playVoiceSample(voiceFile);
                        }}
                      >
                        <Play className="h-4 w-4" />
                      </Button>
                    </div>
                  </div>
                    {/* Add the Retrain Agent button at the bottom */}
                    <div className="pt-6">
                      <Button onClick={handleSaveFeatures}>
                        Retrain Agent
                      </Button>
                    </div>
                  </div>
                </CardContent>
              </Card>
            </TabsContent>
            <TabsContent value="deploy">
              <Deploy 
                selectedAgent={selectedAgent as any}
                setSelectedAgent={setSelectedAgent as any}
                handleSaveChanges={handleSaveChanges as any}
                userInfo={userId as any}
              />
            </TabsContent>
            <TabsContent value="actions">
              <Card>
                <CardHeader>
                  <CardTitle>Agent Actions</CardTitle>
                </CardHeader>
                <CardContent>
                  <AgentFeatures
                    ref={agentFeaturesRef}
                    selectedAgent={selectedAgent as unknown as SelectedAgent}
                    setSelectedAgent={(agent: SelectedAgent) => {
                      setSelectedAgent(prev => {
                        if (!prev) return null;
                        return {
                          ...prev,
                          features: {
                            ...prev.features,
                            ...agent.features
                          }
                        } as Agent;
                      });
                    }}
                    onSave={handleSaveFeatures}
                  />
                  <div className="pt-6">
                    <Button onClick={handleSaveFeatures}>
                      Retrain Agent
                    </Button>
                  </div>
                </CardContent>
              </Card>
            </TabsContent>
            <TabsContent value="advanced">
              <Card>
                <CardHeader>
                  <CardTitle>Advanced Settings</CardTitle>
                </CardHeader>
                <CardContent>
                  <div className="mb-6">
                    <Label htmlFor="instructions" className="block text-sm font-medium mb-1">Instructions</Label>
                    <Textarea 
                      id="instructions"
                      value={selectedAgent?.instructions || ''} 
                      onChange={(e) => handleInputChange('instructions', e.target.value)}
                      className="min-h-[400px]"
                    />
                  </div>
                  <div className="flex space-x-2">
                    <Button onClick={handleSaveFeatures}>
                      Retrain Agent
                    </Button>
                    <AlertDialog>
                      <AlertDialogTrigger asChild>
                        <Button variant="destructive">Delete Agent</Button>
                      </AlertDialogTrigger>
                      <AlertDialogContent>
                        <AlertDialogHeader>
                          <AlertDialogTitle>Are you absolutely sure?</AlertDialogTitle>
                          <AlertDialogDescription>
                            This action cannot be undone. This will permanently delete the agent
                            and remove all of its data from our servers.
                          </AlertDialogDescription>
                        </AlertDialogHeader>
                        <AlertDialogFooter>
                          <AlertDialogCancel>Cancel</AlertDialogCancel>
                          <AlertDialogAction onClick={handleDeleteAgent}>
                            Delete
                          </AlertDialogAction>
                        </AlertDialogFooter>
                      </AlertDialogContent>
                    </AlertDialog>
                  </div>
                </CardContent>
              </Card>
            </TabsContent>
          </Tabs>
        </div>

        <div className="w-1/3">
          <Playground selectedAgent={selectedAgent as any} />
        </div>
      </div>
    );
  };

  export default Workspace;<|MERGE_RESOLUTION|>--- conflicted
+++ resolved
@@ -368,32 +368,6 @@
                     />
                   </div>
 
-<<<<<<< HEAD
-                  {/* Agent Skills */}
-                  <div>
-                    <Label htmlFor="agentPurpose" className="block text-sm font-medium mb-1">Agent Purpose</Label>
-                    <Select 
-                      value={selectedAgent?.agentPurpose || ""}
-                      onValueChange={(value) => {
-                        if (!selectedAgent) return;
-                        handleInputChange('agentPurpose', value);
-                      }}
-                    >
-                      <SelectTrigger className="w-full">
-                        <SelectValue placeholder="Select agent purpose" />
-                      </SelectTrigger>
-                      <SelectContent>
-                        {AGENT_PURPOSE_OPTIONS.map((purpose) => (
-                          <SelectItem key={purpose.id} value={purpose.id}>
-                            {purpose.title}
-                          </SelectItem>
-                        ))}
-                      </SelectContent>
-                    </Select>
-                  </div>
-
-=======
->>>>>>> 281d776b
                   {/* Data Sources */}
                   <div>
                     <Label htmlFor="dataSource" className="block text-sm font-medium mb-1">Data Sources</Label>
