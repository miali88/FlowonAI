--- conflicted
+++ resolved
@@ -302,14 +302,7 @@
                   color: "#333",
                 }}
               >
-<<<<<<< HEAD
                 Hello again! Let's get back on track.
-=======
-                Hello again! Let's get back on track—what marketing goals are
-                you aiming to achieve in the next 6 months? Whether it's
-                boosting your online presence, improving engagement, or
-                something else, I'm here to help you strategize.
->>>>>>> b59fd4b2
               </div>
             </div>
           </div>
