// Language Options
export const LANGUAGE_OPTIONS = [
    { id: "en-GB", name: "English GB" },
    { id: "en-US", name: "English US" },
    { id: "fr", name: "French" },
    { id: "de", name: "German" },
    { id: "ar", name: "Arabic" },
    { id: "nl", name: "Dutch" },
    { id: "zh", name: "Mandarin" },
  ];
  
  // Agent Purpose Options
export const AGENT_PURPOSE_OPTIONS = [
<<<<<<< HEAD
  { id: "custom", title: "Custom" },
  { id: "lead-gen", title: "Lead Gen" },
  { id: "feedback", title: "Feedback" },
=======
  { id: "telephone-agent", title: "Telephone Agent" },
  { id: "feedback-widget", title: "Feedback Widget" },
  { id: "voice-web-agent", title: "Voice Web Agent" },
  { id: "text-chatbot-agent", title: "Chatbot Agent" },
>>>>>>> 281d776b
];
  
  // Voice Options
export const VOICE_OPTIONS = {
    "en-GB": [
      { id: "95856005-0332-41b0-935f-352e296aa0df", name: "Alex K", file: "/voices/AlexK.wav", voiceProvider: "cartesia" },
      { id: "79a125e8-cd45-4c13-8a67-188112f4dd22", name: "Beatrice W", file: "/voices/BeatriceW.wav", voiceProvider: "cartesia" },
      { id: "a01c369f-6d2d-4185-bc20-b32c225eab70", name: "Felicity A", file: "/voices/FelicityA.wav", voiceProvider: "cartesia" },
      { id: "2mltbVQP21Fq8XgIfRQJ", name: "Axell", file: "/voices/axell.mp3", voiceProvider: "elevenlabs"},
      { id: "Tx7VLgfksXHVnoY6jDGU", name: "Joe", file: "/voices/joe.mp3", voiceProvider: "elevenlabs"},
      { id: "4u5cJuSmHP9d6YRolsOu", name: "Jay", file: "/voices/jay.mp3", voiceProvider: "elevenlabs"},
      { id: "19STyYD15bswVz51nqLf", name: "Samara", file: "/voices/samara.mp3", voiceProvider: "elevenlabs"},
    ],
    "en-US": [
      { id: "e00d0e4c-a5c8-443f-a8a3-473eb9a62355", name: "US Voice 1", file: "/voices/USVoice1.wav", voiceProvider: "cartesia" },
      { id: "d46abd1d-2d02-43e8-819f-51fb652c1c61", name: "US Voice 2", file: "/voices/USVoice2.wav", voiceProvider: "cartesia" },
      { id: "tnSpp4vdxKPjI9w0GnoV", name: "Hope", file: "/voices/hope.mp3", voiceProvider: "elevenlabs"},
      { id: "Ize3YDdGqJYYKQSDLORJ", name: "Jessica", file: "/voices/jessica.mp3", voiceProvider: "elevenlabs"}
    ],
    "fr": [
      { id: "ab7c61f5-3daa-47dd-a23b-4ac0aac5f5c3", name: "Male", file: "/voices/cartesia_french1.wav", voiceProvider: "cartesia" },
      { id: "a249eaff-1e96-4d2c-b23b-12efa4f66f41", name: "Female", file: "/voices/cartesia_french2.wav", voiceProvider: "cartesia" },
    ],
    "de": [
      { id: "de-voice1", name: "German Voice 1", file: "/voices/cartesia_german1.wav", voiceProvider: "cartesia" }
    ],
    "ar": [
      { id: "ar-voice1", name: "Arabic Voice 1", file: "/voices/cartesia_arabic1.wav", voiceProvider: "cartesia" },
      { id: "tavIIPLplRB883FzWU0V", name: "Mona", file: "/voices/mona.mp3", voiceProvider: "elevenlabs"}
    ],
    "nl": [
      { id: "nl-voice1", name: "Dutch Voice 1", file: "/voices/cartesia_dutch1.wav", voiceProvider: "cartesia" }
    ],
    "zh": [
      { id: "zh-voice1", name: "Mandarin Voice 1", file: "/voices/cartesia_mandarin1.wav", voiceProvider: "cartesia" }
    ],
  };

export interface Agent {
  id: string;
  uiConfig?: {
    primaryColor?: string;
    secondaryColor?: string;
    fontSize?: number;
    borderRadius?: number;
    chatboxHeight?: number;
  };
  // ... other agent properties ...
}
<|MERGE_RESOLUTION|>--- conflicted
+++ resolved
@@ -11,16 +11,10 @@
   
   // Agent Purpose Options
 export const AGENT_PURPOSE_OPTIONS = [
-<<<<<<< HEAD
-  { id: "custom", title: "Custom" },
-  { id: "lead-gen", title: "Lead Gen" },
-  { id: "feedback", title: "Feedback" },
-=======
   { id: "telephone-agent", title: "Telephone Agent" },
   { id: "feedback-widget", title: "Feedback Widget" },
   { id: "voice-web-agent", title: "Voice Web Agent" },
   { id: "text-chatbot-agent", title: "Chatbot Agent" },
->>>>>>> 281d776b
 ];
   
   // Voice Options
