import axios, { AxiosError } from "axios";

interface HandleScrapeProps {
  scrapeUrl: string;
  setScrapeError: (error: string) => void;
  getToken: () => Promise<string>;
  user: { id: string };
  API_BASE_URL: string;
  setNewItemContent: React.Dispatch<React.SetStateAction<string>>;
  setShowScrapeInput: (show: boolean) => void;
  setScrapeUrl: (url: string) => void;
  setAlertMessage: (message: string) => void;
  setAlertType: (type: string) => void;
  setMappedUrls: React.Dispatch<React.SetStateAction<string[]>>;
  selectedUrls: string[];
}

export const handleScrape = async ({
  scrapeUrl,
  setScrapeError,
  getToken,
  user,
  API_BASE_URL,
  setNewItemContent,
  setShowScrapeInput,
  setScrapeUrl,
  setAlertMessage,
  setAlertType,
  setMappedUrls,
  selectedUrls,
}: HandleScrapeProps) => {
  setScrapeError("");

  // Basic URL validation
  const urlPattern =
    /^(https?:\/\/)?([\da-z\.-]+)\.([a-z\.]{2,6})([\/\w \.-]*)*\/?$/;
  if (!urlPattern.test(scrapeUrl)) {
    setScrapeError("Please enter a valid URL");
    return;
  }

  try {
    const token = await getToken();
    const response = await axios.post(
      `${API_BASE_URL}/knowledge_base/crawl_url`,
      { url: scrapeUrl },
      {
        headers: {
          Authorization: `Bearer ${token}`,
          "X-User-ID": user.id,
        },
      }
    );

    if (Array.isArray(response.data)) {
      setMappedUrls(response.data);
      if (response.data.length === 0) {
        setAlertMessage("No URLs found to map");
        setAlertType("warning");
      }
    } else if (selectedUrls.length > 0) {
      // Handle the scraped content when URLs are selected
      if (!response.data.content) {
        throw new Error("No content received from the server");
      }
      setNewItemContent((prevContent) => {
        const separator = prevContent ? "\n\n" : "";
        return prevContent + separator + response.data.content;
      });
      setShowScrapeInput(false);
      setScrapeUrl("");
      setAlertMessage("Content scraped successfully");
      setAlertType("success");
    } else {
      throw new Error("Unexpected response format from server");
    }
  } catch (error: unknown) {
    const axiosError = error as AxiosError;
    console.error("Error scraping URL:", axiosError);

    const errorMessage =
<<<<<<< HEAD
      (axiosError.response?.data as { detail?: string })?.detail ||
=======
      axiosError.response?.data?.detail ||
>>>>>>> df15ae6a
      axiosError.message ||
      "Failed to scrape URL";

    setScrapeError(errorMessage);
    setAlertMessage("Failed to scrape URL: " + errorMessage);
    setAlertType("error");
  }
};

// Add this new function
export const handleScrapeAll = async ({
  scrapeUrl,
  setScrapeError,
  getToken,
  user,
  API_BASE_URL,
  setNewItemContent,
  setShowScrapeInput,
  setScrapeUrl,
  setAlertMessage,
  setAlertType,
  selectedUrls,
}: Omit<HandleScrapeProps, "mappedUrls" | "setMappedUrls"> & {
  selectedUrls: string[];
}) => {
  try {
    console.log("=== Starting handleScrapeAll ===");
    console.log("User ID:", user.id);
    console.log("Selected URLs:", selectedUrls);
    console.log("API Endpoint:", `${API_BASE_URL}/knowledge_base/scrape_web`);

    const token = await getToken();
    console.log("Token obtained successfully");

    const requestData = { urls: selectedUrls };
    console.log("Request payload:", requestData);

    const response = await axios.post(
      `${API_BASE_URL}/knowledge_base/scrape_web`,
      requestData,
      {
        headers: {
          Authorization: `Bearer ${token}`,
          "X-User-ID": user.id,
        },
      }
    );

    console.log("Response received:", response);
    console.log("Response status:", response.status);
    console.log("Response data:", response.data);

    // Modified response handling
    if (response.data.message === "completed") {
      setAlertMessage("URLs added to your library");
      setAlertType("success");
      setShowScrapeInput(false);
      setScrapeUrl("");
      return true; // Add this to indicate success
    }

    // Check if response.data exists before accessing content
    if (!response.data) {
      throw new Error("No response data received from server");
    }

    // Handle both possible response formats
    const content = response.data.content || response.data;
    if (!content) {
      throw new Error("No content received from the server");
    }

    setNewItemContent((prevContent) => {
      const separator = prevContent ? "\n\n" : "";
      return prevContent + separator + content;
    });

    setShowScrapeInput(false);
    setScrapeUrl("");
    setAlertMessage("All pages scraped successfully");
    setAlertType("success");
  } catch (error: unknown) {
    const axiosError = error as AxiosError;
    console.error("=== Error in handleScrapeAll ===");
    console.error("Error object:", axiosError);
    console.error("Error name:", axiosError.name);
    console.error("Error message:", axiosError.message);

    if (axiosError.response) {
      console.error("Response status:", axiosError.response.status);
      console.error("Response headers:", axiosError.response.headers);
      console.error("Response data:", axiosError.response.data);
    }

    if (axiosError.request) {
      console.error("Request details:", axiosError.request);
    }

    const errorMessage =
<<<<<<< HEAD
      (axiosError.response?.data as { detail?: string })?.detail ||
=======
      axiosError.response?.data?.detail ||
>>>>>>> df15ae6a
      axiosError.message ||
      "Failed to scrape URLs";

    setScrapeError(errorMessage);
    setAlertMessage("Failed to scrape URLs: " + errorMessage);
    setAlertType("error");
    return false;
  }
};<|MERGE_RESOLUTION|>--- conflicted
+++ resolved
@@ -1,3 +1,4 @@
+import axios, { AxiosError } from "axios";
 import axios, { AxiosError } from "axios";
 
 interface HandleScrapeProps {
@@ -34,6 +35,8 @@
   // Basic URL validation
   const urlPattern =
     /^(https?:\/\/)?([\da-z\.-]+)\.([a-z\.]{2,6})([\/\w \.-]*)*\/?$/;
+  const urlPattern =
+    /^(https?:\/\/)?([\da-z\.-]+)\.([a-z\.]{2,6})([\/\w \.-]*)*\/?$/;
   if (!urlPattern.test(scrapeUrl)) {
     setScrapeError("Please enter a valid URL");
     return;
@@ -41,6 +44,8 @@
 
   try {
     const token = await getToken();
+    const response = await axios.post(
+      `${API_BASE_URL}/knowledge_base/crawl_url`,
     const response = await axios.post(
       `${API_BASE_URL}/knowledge_base/crawl_url`,
       { url: scrapeUrl },
@@ -48,9 +53,11 @@
         headers: {
           Authorization: `Bearer ${token}`,
           "X-User-ID": user.id,
+          "X-User-ID": user.id,
         },
       }
     );
+
 
     if (Array.isArray(response.data)) {
       setMappedUrls(response.data);
@@ -63,6 +70,8 @@
       if (!response.data.content) {
         throw new Error("No content received from the server");
       }
+      setNewItemContent((prevContent) => {
+        const separator = prevContent ? "\n\n" : "";
       setNewItemContent((prevContent) => {
         const separator = prevContent ? "\n\n" : "";
         return prevContent + separator + response.data.content;
@@ -79,11 +88,13 @@
     console.error("Error scraping URL:", axiosError);
 
     const errorMessage =
-<<<<<<< HEAD
       (axiosError.response?.data as { detail?: string })?.detail ||
-=======
+      axiosError.message ||
+      "Failed to scrape URL";
+
+
+    const errorMessage =
       axiosError.response?.data?.detail ||
->>>>>>> df15ae6a
       axiosError.message ||
       "Failed to scrape URL";
 
@@ -109,16 +120,25 @@
 }: Omit<HandleScrapeProps, "mappedUrls" | "setMappedUrls"> & {
   selectedUrls: string[];
 }) => {
+}: Omit<HandleScrapeProps, "mappedUrls" | "setMappedUrls"> & {
+  selectedUrls: string[];
+}) => {
   try {
     console.log("=== Starting handleScrapeAll ===");
     console.log("User ID:", user.id);
     console.log("Selected URLs:", selectedUrls);
     console.log("API Endpoint:", `${API_BASE_URL}/knowledge_base/scrape_web`);
+    console.log("=== Starting handleScrapeAll ===");
+    console.log("User ID:", user.id);
+    console.log("Selected URLs:", selectedUrls);
+    console.log("API Endpoint:", `${API_BASE_URL}/knowledge_base/scrape_web`);
 
     const token = await getToken();
     console.log("Token obtained successfully");
+    console.log("Token obtained successfully");
 
     const requestData = { urls: selectedUrls };
+    console.log("Request payload:", requestData);
     console.log("Request payload:", requestData);
 
     const response = await axios.post(
@@ -128,10 +148,14 @@
         headers: {
           Authorization: `Bearer ${token}`,
           "X-User-ID": user.id,
+          "X-User-ID": user.id,
         },
       }
     );
 
+    console.log("Response received:", response);
+    console.log("Response status:", response.status);
+    console.log("Response data:", response.data);
     console.log("Response received:", response);
     console.log("Response status:", response.status);
     console.log("Response data:", response.data);
@@ -158,8 +182,11 @@
 
     setNewItemContent((prevContent) => {
       const separator = prevContent ? "\n\n" : "";
+    setNewItemContent((prevContent) => {
+      const separator = prevContent ? "\n\n" : "";
       return prevContent + separator + content;
     });
+
 
     setShowScrapeInput(false);
     setScrapeUrl("");
@@ -178,16 +205,13 @@
       console.error("Response data:", axiosError.response.data);
     }
 
+
     if (axiosError.request) {
       console.error("Request details:", axiosError.request);
     }
 
     const errorMessage =
-<<<<<<< HEAD
       (axiosError.response?.data as { detail?: string })?.detail ||
-=======
-      axiosError.response?.data?.detail ||
->>>>>>> df15ae6a
       axiosError.message ||
       "Failed to scrape URLs";
 
