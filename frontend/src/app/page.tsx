import { Header } from "@/components/header";
import { Hero } from "@/components/hero";
<<<<<<< HEAD
import { SetupSection } from "@/components/SetupSection";
import { CtaSection } from "@/components/cta-section";
import { Footer } from "@/components/footer";
import { Particles } from "@/components/magicui/particles";
import { DeploySection } from "@/components/deploy";
import { KeySection } from "@/components/KeySection";
import { BenefitsSection } from "@/components/BenefitsSection";
import ComparisonSection from "@/components/ComparisonSection";
import LeadGenSection from "@/components/LeadGenSection";
import IndustrySection from "@/components/IndustrySection";
import CommunicationSection from "@/components/CommunicationSection";
import WorkloadSection from "@/components/WorkloadSection";
import PsychologySection from "@/components/PsychologySection";
import ROISection from "@/components/ROISection";
import TelephonySection from "@/components/TelephonySection";
import FAQSection from "@/components/FAQSection";
import { Pricing } from "@/components/pricing";
import { LeadsMarquee } from "@/components/LeadsMarquee";
import FeedbackSection from "../components/FeedbackSection";
=======
import { CtaSection } from "@/components/cta-section";
import { Footer } from "@/components/footer";
import TelephonySection from "@/components/TelephonySection";
import AppUILanding from "@/components/AppUILanding";
import dynamic from "next/dynamic";
>>>>>>> 281d776b

const ComparisonSection = dynamic(() => import('@/components/Compare'), {
  loading: () => <div className="h-[600px]" />, // Adjust height as needed
  ssr: false
});

// Convert components to dynamic imports
const DynamicTimelineDeploy = dynamic(() => import('@/components/TimelineDeploy').then(mod => mod.TimelineDeploy), {
  loading: () => <div className="h-[400px]" />,
  ssr: true
});

const DynamicBenefitsSection = dynamic(() => import('@/components/BenefitsSection').then(mod => mod.BenefitsSection), {
  loading: () => <div className="h-[400px]" />,
  ssr: true
});

const DynamicPricing = dynamic(() => import('@/components/pricing').then(mod => mod.Pricing), {
  loading: () => <div className="h-[600px]" />,
  ssr: true
});

export default function HomePage() {
  return (
    <div className="overflow-x-hidden relative">
      <Header />
<<<<<<< HEAD
      <main className="w-full relative">
        <Particles
          ease={70}
          size={0.10}
          color="#ffffff"
          quantity={235}
          staticity={40}
          className="absolute inset-0 -z-10 h-full"
        />
        <Hero />
        <div className="mx-auto max-w-7xl">
          <KeySection />
          <LeadsMarquee />
          <SetupSection />
          <DeploySection />
          <BenefitsSection />
          <ComparisonSection />
          <LeadGenSection />
          <IndustrySection />
          <CommunicationSection />
          <WorkloadSection />
          <PsychologySection />
          <ROISection />
          <FeedbackSection />
          <TelephonySection />
          <FAQSection />
          <Pricing />
          <CtaSection />
=======
      <main className="w-full relative pt-[64px] sm:pt-0">


<div className="mx-auto max-w-7xl">
          <Hero />
          <AppUILanding />
          <DynamicTimelineDeploy />
          <DynamicBenefitsSection />
          {/* <TelephonySection /> */}
          {/* <MeetKenneth /> */}
          <DynamicPricing />
          <CtaSection /> 
          <Footer />
>>>>>>> 281d776b
        </div>
      </main>
    </div>
  );
}<|MERGE_RESOLUTION|>--- conflicted
+++ resolved
@@ -1,32 +1,10 @@
 import { Header } from "@/components/header";
 import { Hero } from "@/components/hero";
-<<<<<<< HEAD
-import { SetupSection } from "@/components/SetupSection";
-import { CtaSection } from "@/components/cta-section";
-import { Footer } from "@/components/footer";
-import { Particles } from "@/components/magicui/particles";
-import { DeploySection } from "@/components/deploy";
-import { KeySection } from "@/components/KeySection";
-import { BenefitsSection } from "@/components/BenefitsSection";
-import ComparisonSection from "@/components/ComparisonSection";
-import LeadGenSection from "@/components/LeadGenSection";
-import IndustrySection from "@/components/IndustrySection";
-import CommunicationSection from "@/components/CommunicationSection";
-import WorkloadSection from "@/components/WorkloadSection";
-import PsychologySection from "@/components/PsychologySection";
-import ROISection from "@/components/ROISection";
-import TelephonySection from "@/components/TelephonySection";
-import FAQSection from "@/components/FAQSection";
-import { Pricing } from "@/components/pricing";
-import { LeadsMarquee } from "@/components/LeadsMarquee";
-import FeedbackSection from "../components/FeedbackSection";
-=======
 import { CtaSection } from "@/components/cta-section";
 import { Footer } from "@/components/footer";
 import TelephonySection from "@/components/TelephonySection";
 import AppUILanding from "@/components/AppUILanding";
 import dynamic from "next/dynamic";
->>>>>>> 281d776b
 
 const ComparisonSection = dynamic(() => import('@/components/Compare'), {
   loading: () => <div className="h-[600px]" />, // Adjust height as needed
@@ -53,36 +31,6 @@
   return (
     <div className="overflow-x-hidden relative">
       <Header />
-<<<<<<< HEAD
-      <main className="w-full relative">
-        <Particles
-          ease={70}
-          size={0.10}
-          color="#ffffff"
-          quantity={235}
-          staticity={40}
-          className="absolute inset-0 -z-10 h-full"
-        />
-        <Hero />
-        <div className="mx-auto max-w-7xl">
-          <KeySection />
-          <LeadsMarquee />
-          <SetupSection />
-          <DeploySection />
-          <BenefitsSection />
-          <ComparisonSection />
-          <LeadGenSection />
-          <IndustrySection />
-          <CommunicationSection />
-          <WorkloadSection />
-          <PsychologySection />
-          <ROISection />
-          <FeedbackSection />
-          <TelephonySection />
-          <FAQSection />
-          <Pricing />
-          <CtaSection />
-=======
       <main className="w-full relative pt-[64px] sm:pt-0">
 
 
@@ -96,7 +44,6 @@
           <DynamicPricing />
           <CtaSection /> 
           <Footer />
->>>>>>> 281d776b
         </div>
       </main>
     </div>
