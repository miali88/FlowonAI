--- conflicted
+++ resolved
@@ -13,7 +13,6 @@
 import { Information } from "@/components/Information";
 
 export default function HomePage() {
-<<<<<<< HEAD
   useEffect(() => {
     // Store config in window object so it's accessible to other scripts
     window.chatConfig = {
@@ -37,8 +36,6 @@
     };
   }, []);
 
-=======
->>>>>>> 2beb328b
   return (
     <div className="overflow-x-hidden relative">
       <Header />
