--- conflicted
+++ resolved
@@ -15,12 +15,8 @@
             value: [
               "frame-ancestors *",
               "frame-src *",
-<<<<<<< HEAD
               "script-src * 'self' 'unsafe-inline' 'unsafe-eval' https://maps.googleapis.com",
-=======
-              "script-src * 'self' 'unsafe-inline' 'unsafe-eval'",
               "worker-src 'self' blob: data:",
->>>>>>> b59fd4b2
               "connect-src *",
               "style-src * 'self' 'unsafe-inline'",
               "img-src * data: blob: 'self'",
