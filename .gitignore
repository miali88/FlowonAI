# Virtual Environment
venv/
env/
.venv/

# Environment Variables
.env

# Python cache files
__pycache__/
*.pyc

# VS Code settings
.vscode/

# OS generated files
.DS_Store
Thumbs.db


# Logs
logs
*.log
npm-debug.log*
yarn-debug.log*
yarn-error.log*
pnpm-debug.log*
lerna-debug.log*

node_modules
dist
dist-ssr
*.local
openapi.json

# Editor directories and files
.vscode/*
!.vscode/extensions.json
.idea
.DS_Store
*.suo
*.ntvs*
*.njsproj
*.sln
*.sw?
.env
.next

<<<<<<< HEAD
=======
# Documentation
>>>>>>> 39a83e5e
cvl_docs/<|MERGE_RESOLUTION|>--- conflicted
+++ resolved
@@ -46,8 +46,5 @@
 .env
 .next
 
-<<<<<<< HEAD
-=======
 # Documentation
->>>>>>> 39a83e5e
 cvl_docs/